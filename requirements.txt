--- conflicted
+++ resolved
@@ -5,11 +5,9 @@
 Flask-Limiter==3.5.0
 Flask-Mail==0.9.1
 
-<<<<<<< HEAD
 # Database
 # sqlite3 is a built-in Python module, no need to install via pip
-=======
->>>>>>> 3dee67a2
+
 
 # Payment processing
 stripe==6.6.0
@@ -59,9 +57,6 @@
 
 # Monitoring
 sentry-sdk[flask]==1.38.0
-<<<<<<< HEAD
 
 # Utilities
 # uuid, base64, io, datetime, os, random, string, hashlib are built-in Python modules
-=======
->>>>>>> 3dee67a2
