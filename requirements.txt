--- conflicted
+++ resolved
@@ -1,10 +1,4 @@
-<<<<<<< HEAD
-Flask==3.1.1
-Werkzeug==3.1.3
-qrcode==8.2
-Pillow==11.3.0
-stripe==12.3.0
-=======
+
 # Sapyyn Platform - Secure Python Dependencies
 # Addresses GitHub Dependabot vulnerabilities
 
@@ -63,5 +57,4 @@
 numpy>=1.24.0,<2.0.0
 
 # HTTP clients
-httpx>=0.25.0,<1.0.0
->>>>>>> 92bb6783
+httpx>=0.25.0,<1.0.0