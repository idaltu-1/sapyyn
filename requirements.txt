

# Core Flask dependencies
Flask==2.3.3
Werkzeug==2.3.7
Flask-WTF==1.2.1
Flask-Limiter==3.5.0
Flask-Mail==0.9.1


# Database
# sqlite3 is a built-in Python module, no need to install via pip
Flask-SQLAlchemy==3.0.5


# Payment processing

stripe==6.6.0

# Image processing and QR codes
qrcode[pil]==7.4.2
Pillow==11.0.0

# Environment and configuration
python-dotenv==1.0.0

Pillow==10.4.0
requests==2.31.0

# JSON handling
jsonschema==4.19.2

# Development
pytest==7.4.3
pytest-flask==1.2.0
black==23.11.0
flake8==6.1.0
selenium==4.15.2

# Production
gunicorn==21.2.0
<<<<<<< HEAD
gevent==22.10.2
=======

gevent==23.9.1
>>>>>>> 21a97b46

# Monitoring
sentry-sdk[flask]==1.38.0

# Utilities
# uuid, base64, io, datetime, os, random, string, hashlib are built-in Python modules<|MERGE_RESOLUTION|>--- conflicted
+++ resolved
@@ -39,12 +39,9 @@
 
 # Production
 gunicorn==21.2.0
-<<<<<<< HEAD
-gevent==22.10.2
-=======
+
 
 gevent==23.9.1
->>>>>>> 21a97b46
 
 # Monitoring
 sentry-sdk[flask]==1.38.0
