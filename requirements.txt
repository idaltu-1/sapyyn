--- conflicted
+++ resolved
@@ -1,12 +1,4 @@
-<<<<<<< HEAD
-Flask==2.3.3
-Flask-WTF==1.1.1
-Flask-Limiter==3.5.0
-Flask-SQLAlchemy==3.0.5
-SQLAlchemy==2.0.23
-Werkzeug==2.3.7
-WTForms==3.0.1
-=======
+
 
 # Core Flask dependencies
 Flask==2.3.3
@@ -23,7 +15,6 @@
 
 # Payment processing
 
->>>>>>> 5e78aaa0
 stripe==6.6.0
 
 # Image processing and QR codes
@@ -35,11 +26,6 @@
 
 Pillow==10.4.0
 requests==2.31.0
-<<<<<<< HEAD
-gunicorn==21.2.0
-bleach==6.0.0
-redis==4.6.0
-=======
 
 # JSON handling
 jsonschema==4.19.2
@@ -53,11 +39,11 @@
 
 # Production
 gunicorn==21.2.0
+
 gevent==23.9.1
 
 # Monitoring
 sentry-sdk[flask]==1.38.0
 
 # Utilities
-# uuid, base64, io, datetime, os, random, string, hashlib are built-in Python modules
->>>>>>> 5e78aaa0
+# uuid, base64, io, datetime, os, random, string, hashlib are built-in Python modules