<<<<<<< HEAD
=======

>>>>>>> a52411b8
# Core Flask dependencies
Flask==2.3.3
Werkzeug==2.3.7
Flask-WTF==1.2.1
Flask-Limiter==3.5.0
Flask-Mail==0.9.1

<<<<<<< HEAD
# Database and caching
redis==5.0.1

# Payment processing
=======
# Database
# sqlite3 is a built-in Python module, no need to install via pip
Flask-SQLAlchemy==3.0.5


# Payment processing

>>>>>>> a52411b8
stripe==6.6.0

# Image processing and QR codes
qrcode[pil]==7.4.2
Pillow==11.0.0

# Environment and configuration
python-dotenv==1.0.0
<<<<<<< HEAD

# Security and authentication
bcrypt==4.0.1
cryptography==41.0.7
bleach==6.1.0
python-jose[cryptography]==3.3.0
passlib==1.7.4

# Google Analytics
google-analytics-data==0.17.0
google-auth==2.23.4

# HTTP requests
requests==2.31.0

# Production server
gunicorn==21.2.0
=======
Pillow==10.4.0
requests==2.31.0

# JSON handling
jsonschema==4.19.2

# Development
pytest==7.4.3
pytest-flask==1.2.0
black==23.11.0
flake8==6.1.0
selenium==4.15.2

# Production
gunicorn==21.2.0
gevent==23.9.1

# Monitoring
sentry-sdk[flask]==1.38.0

# Utilities
# uuid, base64, io, datetime, os, random, string, hashlib are built-in Python modules
>>>>>>> a52411b8
<|MERGE_RESOLUTION|>--- conflicted
+++ resolved
@@ -1,7 +1,4 @@
-<<<<<<< HEAD
-=======
 
->>>>>>> a52411b8
 # Core Flask dependencies
 Flask==2.3.3
 Werkzeug==2.3.7
@@ -9,12 +6,7 @@
 Flask-Limiter==3.5.0
 Flask-Mail==0.9.1
 
-<<<<<<< HEAD
-# Database and caching
-redis==5.0.1
 
-# Payment processing
-=======
 # Database
 # sqlite3 is a built-in Python module, no need to install via pip
 Flask-SQLAlchemy==3.0.5
@@ -22,7 +14,6 @@
 
 # Payment processing
 
->>>>>>> a52411b8
 stripe==6.6.0
 
 # Image processing and QR codes
@@ -31,25 +22,7 @@
 
 # Environment and configuration
 python-dotenv==1.0.0
-<<<<<<< HEAD
 
-# Security and authentication
-bcrypt==4.0.1
-cryptography==41.0.7
-bleach==6.1.0
-python-jose[cryptography]==3.3.0
-passlib==1.7.4
-
-# Google Analytics
-google-analytics-data==0.17.0
-google-auth==2.23.4
-
-# HTTP requests
-requests==2.31.0
-
-# Production server
-gunicorn==21.2.0
-=======
 Pillow==10.4.0
 requests==2.31.0
 
@@ -72,4 +45,3 @@
 
 # Utilities
 # uuid, base64, io, datetime, os, random, string, hashlib are built-in Python modules
->>>>>>> a52411b8
