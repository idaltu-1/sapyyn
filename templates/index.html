{% extends "base.html" %}

{% block title %}Sapyyn - Secure Patient Referral System | HIPAA Compliant Healthcare{% endblock %}

{% block description %}Transform your patient referrals with Sapyyn's secure, HIPAA-compliant platform. Streamline document management, track referrals with QR codes, and connect providers seamlessly.{% endblock %}

{% block structured_data %}
<script type="application/ld+json">
{
    "@context": "https://schema.org",
    "@type": "WebPage",
    "name": "Sapyyn Patient Referral System",
    "description": "Secure, HIPAA-compliant patient referral management platform for healthcare providers",
    "url": "{{ request.url }}",
    "mainEntity": {
        "@type": "SoftwareApplication",
        "name": "Sapyyn",
        "applicationCategory": "HealthApplication",
        "operatingSystem": "Web Browser",
        "offers": {
            "@type": "Offer",
            "price": "0",
            "priceCurrency": "USD"
        },
        "featureList": [
            "HIPAA Compliant Document Management",
            "QR Code Patient Tracking", 
            "Secure Provider Communication",
            "Real-time Referral Status Updates"
        ]
    }
}
</script>
{% endblock %}

{% block content %}
<!-- Enhanced Hero Section with Gradient Background -->
<div class="hero-section" id="hero">
    <div class="hero-background">
        <div class="gradient-overlay"></div>
    </div>
    <div class="container position-relative">
        <div class="row align-items-center min-vh-75">
            <div class="col-lg-6">

                <div class="hero-content">
                    <div class="hero-badge mb-3">
                        <span class="badge bg-warning text-dark px-3 py-2 rounded-pill">
                            <i class="bi bi-star-fill me-1"></i>
                            Trusted by 1000+ Healthcare Providers
                        </span>
                    </div>
                    <h1 class="hero-title display-3 fw-bold mb-4 text-white">
                        <span class="text-gradient">Streamline Patient Referrals</span>
                        <br>in Seconds
                    </h1>
                    <p class="hero-subtitle lead mb-4 text-white-75">
                        Transform your practice with our secure, HIPAA-compliant platform. 
                        Manage referrals, track progress, and improve patient outcomes with ease.
                    </p>
                    
                    {% if not session.user_id %}
                    <!-- Enhanced Inline Email Signup Form -->
                    <div class="cta-card bg-white p-4 mb-4 shadow-lg border-0 rounded-4">
                        <div class="text-center mb-3">
                            <h5 class="fw-bold text-primary mb-2">
                                <i class="bi bi-rocket-takeoff me-2"></i>Start Your Free 14-Day Trial
                            </h5>
                            <p class="text-muted small mb-0">Join thousands of healthcare professionals already using Sapyyn</p>
                        </div>
                        <form id="inlineSignupForm" class="signup-form" method="post" action="{{ url_for('register') }}">
                            <div class="input-group input-group-lg mb-3">
                                <span class="input-group-text bg-light border-end-0">
                                    <i class="bi bi-envelope text-muted"></i>
                                </span>
                                <input type="email" 
                                       class="form-control border-start-0 ps-0" 
                                       name="email" 
                                       id="heroEmail" 
                                       placeholder="Enter your work email" 
                                       required>
                                <button type="submit" class="btn btn-primary btn-lg px-4">
                                    <i class="bi bi-arrow-right me-1"></i>Get Started
                                </button>
                            </div>
                            <input type="hidden" name="signup_type" value="inline">
                        </form>
                        <div class="text-center">
                            <div class="trust-indicators small text-muted">
                                <i class="bi bi-shield-check text-success me-1"></i>No credit card required
                                <span class="mx-2">•</span>
                                <i class="bi bi-clock text-primary me-1"></i>14-day free trial
                                <span class="mx-2">•</span>
                                <i class="bi bi-x-circle text-info me-1"></i>Cancel anytime
                            </div>
                        </div>
                    </div>
                    <!-- Secondary CTAs with Better Styling -->
                    <div class="hero-actions d-flex flex-wrap gap-3 align-items-center">
                        <a href="#" class="btn btn-outline-light btn-lg px-4" data-bs-toggle="modal" data-bs-target="#demoModal">
                            <i class="bi bi-play-circle me-2"></i>Watch Demo
                        </a>
                        <a href="{{ url_for('login') }}" class="btn btn-link text-white text-decoration-none fw-medium">
                            Already have an account? <u class="text-warning">Sign in</u>
                        </a>
                    </div>
                    {% else %}
                    <!-- Logged in user CTAs -->
                    <div class="hero-actions d-grid d-md-flex gap-3">
                        <a href="{{ url_for('dashboard') }}" class="btn btn-light btn-lg px-4">
                            <i class="bi bi-speedometer2 me-2"></i>Go to Dashboard
                        </a>
                        <a href="{{ url_for('new_referral') }}" class="btn btn-warning btn-lg px-4">
                            <i class="bi bi-plus-circle me-2"></i>Create Referral
                        </a>
                    </div>
                    {% endif %}
                </div>
            </div>
            <div class="col-lg-6 text-center">
                <div class="hero-image-container">
                    <div class="rotating-images">
                        <div class="image-slide active" id="slide1">
                            <div class="dental-image">
                                <img src="{{ url_for('static', filename='images/dental/dental-team.jpg') }}"
                                     alt="Experienced Dental Team"
                                     class="img-fluid rounded-3 shadow-lg">
                            </div>
                            <div class="slide-caption">
                                <h5>Caring Professionals</h5>
                                <p>Friendly staff ready to help</p>
                            </div>
                        </div>
                        <div class="image-slide" id="slide2">
                            <div class="dental-image">
                                <img src="{{ url_for('static', filename='images/dental/dental-patient.jpg') }}"
                                     alt="Happy Dental Patients"
                                     class="img-fluid rounded-3 shadow-lg">
                            </div>
                            <div class="slide-caption">
                                <h5>Patient Focused</h5>
                                <p>Your comfort is our priority</p>
                            </div>
                        </div>
                        <div class="image-slide" id="slide3">
                            <div class="dental-image">
                                <img src="{{ url_for('static', filename='images/dental/pleasant-smile.jpg') }}"
                                     alt="Beautiful Smiles"
                                     class="img-fluid rounded-3 shadow-lg">
                            </div>
                            <div class="slide-caption">
                                <h5>Results That Shine</h5>
                                <p>Creating bright, healthy smiles</p>
                            </div>
                        </div>
                    </div>
                    <div class="image-dots">
                        <span class="dot active" onclick="currentSlide(1)"></span>
                        <span class="dot" onclick="currentSlide(2)"></span>
                        <span class="dot" onclick="currentSlide(3)"></span>
                    </div>
                </div>
            </div>
        </div>
    </div>
</div>

<!-- Quick Referral Section -->
<div class="bg-light py-5 quick-referral-section">
    <div class="container">
        <div class="row justify-content-center">
            <div class="col-lg-8">
                <div class="card shadow-sm border-0 quick-referral-card">
                    <div class="card-body p-5 text-center">
                        <div class="bg-primary bg-opacity-10 rounded-circle p-3 d-inline-block mb-4">
                            <i class="bi bi-lightning-charge-fill text-primary fs-1"></i>
                        </div>
                        <h3 class="fw-bold mb-3">Quick Referral Access</h3>
                        <p class="text-muted mb-4">Have a 6-digit provider code? Enter it below for instant referral</p>
                        
                        <form id="quickReferralForm" class="row g-3 justify-content-center">
                            <div class="col-md-6">
                                <label for="homeProviderCode" class="form-label">6-Digit Provider Code</label>
                                <input type="text" class="form-control form-control-lg text-center" 
                                       id="homeProviderCode" placeholder="000000" maxlength="6" pattern="[0-9]{6}">
                            </div>
                            <div class="col-md-6 d-flex align-items-end">
                                <button type="submit" class="btn btn-primary btn-lg w-100">
                                    <i class="bi bi-search me-2"></i>Find Provider
                                </button>
                            </div>
                        </form>
                        
                        <div class="mt-4">
                            <p class="small text-muted mb-2">
                                <i class="bi bi-info-circle me-1"></i>
                                Provider codes are 6-digit numbers (e.g., 123456) given by your healthcare provider
                            </p>
                            <div class="d-flex justify-content-center gap-3 flex-wrap">
                                <span class="badge bg-success">Instant Access</span>
                                <span class="badge bg-info">Secure Connection</span>
                                <span class="badge bg-warning text-dark">HIPAA Compliant</span>
                            </div>
                        </div>
                    </div>
                </div>
            </div>
        </div>
    </div>
</div>

<!-- Key Benefits Section -->
<div class="py-5" id="benefits">
    <div class="container">
        <div class="row text-center mb-5">
            <div class="col">

                <h2 class="fw-bold">Solve Your Biggest Referral Challenges</h2>
                <p class="lead text-muted">Transform how you manage patient referrals with solutions that address real healthcare pain points</p>
            </div>
        </div>
        
        <div class="row g-4 mb-5">
            <!-- Benefit 1: Never lose track -->
            <div class="col-lg-4 col-md-6">
                <div class="card h-100 shadow-sm border-0 benefit-card">
                    <div class="card-body text-center p-4">
                        <div class="bg-primary bg-opacity-10 rounded-circle p-3 d-inline-block mb-3">
                            <i class="bi bi-bell-fill text-primary fs-1"></i>
                        </div>
                        <h4 class="fw-bold mb-3">Never Lose Track of a Referral</h4>
                        <p class="text-muted mb-3">
                            Real-time status updates keep your team and patients informed throughout the entire referral process.
                        </p>
                        <div class="benefit-highlight">
                            <i class="bi bi-check-circle-fill text-success me-2"></i>
                            <small class="text-muted">Instant notifications when referral status changes</small>
                        </div>
                    </div>
                </div>
            </div>
            
            <!-- Benefit 2: Seamless transfers -->
            <div class="col-lg-4 col-md-6">
                <div class="card h-100 shadow-sm border-0 benefit-card">
                    <div class="card-body text-center p-4">
                        <div class="bg-success bg-opacity-10 rounded-circle p-3 d-inline-block mb-3">
                            <i class="bi bi-arrow-left-right text-success fs-1"></i>
                        </div>
                        <h4 class="fw-bold mb-3">Seamless Referral Transfers</h4>
                        <p class="text-muted mb-3">
                            Eliminate paperwork delays and reduce patient wait times with instant digital referral transfers.
                        </p>
                        <div class="benefit-highlight">
                            <i class="bi bi-check-circle-fill text-success me-2"></i>
                            <small class="text-muted">Transfer complete patient records in seconds</small>
                        </div>
                    </div>
                </div>
            </div>
            
            <!-- Benefit 3: Provider collaboration -->
            <div class="col-lg-4 col-md-6">
                <div class="card h-100 shadow-sm border-0 benefit-card">
                    <div class="card-body text-center p-4">
                        <div class="bg-info bg-opacity-10 rounded-circle p-3 d-inline-block mb-3">
                            <i class="bi bi-chat-dots-fill text-info fs-1"></i>
                        </div>
                        <h4 class="fw-bold mb-3">Provider-to-Provider Collaboration Chat</h4>
                        <p class="text-muted mb-3">
                            Connect directly with specialists to discuss cases and ensure optimal patient outcomes.
                        </p>
                        <div class="benefit-highlight">
                            <i class="bi bi-check-circle-fill text-success me-2"></i>
                            <small class="text-muted">HIPAA-compliant messaging built right in</small>
                        </div>
                    </div>
                </div>
            </div>
            
            <!-- Benefit 4: Analytics dashboard -->
            <div class="col-lg-4 col-md-6">
                <div class="card h-100 shadow-sm border-0 benefit-card">
                    <div class="card-body text-center p-4">
                        <div class="bg-warning bg-opacity-10 rounded-circle p-3 d-inline-block mb-3">
                            <i class="bi bi-graph-up text-warning fs-1"></i>
                        </div>
                        <h4 class="fw-bold mb-3">Analytics Dashboard for Referrals</h4>
                        <p class="text-muted mb-3">
                            Make data-driven decisions with insights into referral patterns, completion rates, and patient satisfaction.
                        </p>
                        <div class="benefit-highlight">
                            <i class="bi bi-check-circle-fill text-success me-2"></i>
                            <small class="text-muted">Track ROI on your referral partnerships</small>
                        </div>
                    </div>
                </div>
            </div>
            
            <!-- Benefit 5: Secure file sharing -->
            <div class="col-lg-4 col-md-6">
                <div class="card h-100 shadow-sm border-0 benefit-card">
                    <div class="card-body text-center p-4">
                        <div class="bg-danger bg-opacity-10 rounded-circle p-3 d-inline-block mb-3">
                            <i class="bi bi-shield-lock-fill text-danger fs-1"></i>
                        </div>
                        <h4 class="fw-bold mb-3">Stop Worrying About File Security</h4>
                        <p class="text-muted mb-3">
                            Exchange large files with full HIPAA compliance - no more email attachments or unsecure file sharing.
                        </p>
                        <div class="benefit-highlight">
                            <i class="bi bi-check-circle-fill text-success me-2"></i>
                            <small class="text-muted">Bank-level encryption for all patient data</small>
                        </div>
                    </div>
                </div>
            </div>
            
            <!-- Benefit 6: Quick access -->
            <div class="col-lg-4 col-md-6">
                <div class="card h-100 shadow-sm border-0 benefit-card">
                    <div class="card-body text-center p-4">
                        <div class="bg-secondary bg-opacity-10 rounded-circle p-3 d-inline-block mb-3">
                            <i class="bi bi-qr-code-scan text-secondary fs-1"></i>
                        </div>
                        <h4 class="fw-bold mb-3">Instant Patient Check-ins</h4>
                        <p class="text-muted mb-3">
                            Patients simply scan a QR code to access their referral - no complicated forms or phone calls required.
                        </p>
                        <div class="benefit-highlight">
                            <i class="bi bi-check-circle-fill text-success me-2"></i>
                            <small class="text-muted">Reduce front desk workload by 60%</small>
                        </div>
                    </div>
                </div>
            </div>
        </div>
    </div>
</div>

<!-- Statistics Section -->
<div class="bg-light py-5">
    <div class="container">
        <div class="row text-center">
            <div class="col-md-3 mb-4">
                <div class="card border-0 bg-transparent">
                    <div class="card-body">
                        <i class="bi bi-people-fill text-primary fs-1 mb-2"></i>
                        <h3 class="fw-bold text-primary">1000+</h3>
                        <p class="text-muted">Active Users</p>
                    </div>
                </div>
            </div>
            <div class="col-md-3 mb-4">
                <div class="card border-0 bg-transparent">
                    <div class="card-body">
                        <i class="bi bi-clipboard2-pulse-fill text-success fs-1 mb-2"></i>
                        <h3 class="fw-bold text-success">5000+</h3>
                        <p class="text-muted">Referrals Processed</p>
                    </div>
                </div>
            </div>
            <div class="col-md-3 mb-4">
                <div class="card border-0 bg-transparent">
                    <div class="card-body">
                        <i class="bi bi-files text-warning fs-1 mb-2"></i>
                        <h3 class="fw-bold text-warning">25000+</h3>
                        <p class="text-muted">Documents Managed</p>
                    </div>
                </div>
            </div>
            <div class="col-md-3 mb-4">
                <div class="card border-0 bg-transparent">
                    <div class="card-body">
                        <i class="bi bi-hospital text-info fs-1 mb-2"></i>
                        <h3 class="fw-bold text-info">100+</h3>
                        <p class="text-muted">Healthcare Partners</p>
                    </div>
                </div>
            </div>
        </div>
    </div>
</div>

<!-- How It Works Section -->
<div class="py-5">
    <div class="container">
        <div class="row text-center mb-5">
            <div class="col">
                <h2 class="fw-bold">How It Works</h2>
                <p class="lead text-muted">Simple steps to manage your patient referrals</p>
            </div>
        </div>
        
        <div class="row g-4">
            <div class="col-md-3 text-center">
                <div class="bg-primary bg-opacity-10 rounded-circle p-3 d-inline-block mb-3">
                    <span class="fs-2 fw-bold text-primary">1</span>
                </div>
                <h5 class="fw-bold">Create Account</h5>
                <p class="text-muted">Register as a healthcare provider or patient to get started</p>
            </div>
            <div class="col-md-3 text-center">
                <div class="bg-primary bg-opacity-10 rounded-circle p-3 d-inline-block mb-3">
                    <span class="fs-2 fw-bold text-primary">2</span>
                </div>
                <h5 class="fw-bold">Upload Documents</h5>
                <p class="text-muted">Securely upload medical reports, insurance, and supporting documents</p>
            </div>
            <div class="col-md-3 text-center">
                <div class="bg-primary bg-opacity-10 rounded-circle p-3 d-inline-block mb-3">
                    <span class="fs-2 fw-bold text-primary">3</span>
                </div>
                <h5 class="fw-bold">Create Referral</h5>
                <p class="text-muted">Generate referrals with QR codes for easy tracking and access</p>
            </div>
            <div class="col-md-3 text-center">
                <div class="bg-primary bg-opacity-10 rounded-circle p-3 d-inline-block mb-3">
                    <span class="fs-2 fw-bold text-primary">4</span>
                </div>
                <h5 class="fw-bold">Track Progress</h5>
                <p class="text-muted">Monitor referral status and manage communication efficiently</p>
            </div>
        </div>
    </div>
</div>

<!-- Pricing Preview Section -->
<div class="bg-light py-5">
    <div class="container">
        <div class="row text-center mb-5">
            <div class="col">
                <h2 class="fw-bold">Simple, Transparent Pricing</h2>
                <p class="lead text-muted">Choose the perfect plan for your practice with our 14-day free trial</p>
            </div>
        </div>
        
        <div class="row g-4 justify-content-center">
            <!-- Starter Plan -->
            <div class="col-lg-3 col-md-6">
                <div class="card h-100 border-0 shadow-sm">
                    <div class="card-header bg-white text-center border-0 py-4">
                        <h4 class="fw-bold">Starter</h4>
                        <div class="pricing-amount">
                            <span class="currency">$</span>
                            <span class="amount">49.99</span>
                            <span class="period">/month</span>
                        </div>
                        <p class="text-muted small">Perfect for individual practitioners</p>
                    </div>
                    <div class="card-body">
                        <ul class="list-unstyled">
                            <li><i class="bi bi-check-circle-fill text-success me-2"></i>Up to 50 referrals/month</li>
                            <li><i class="bi bi-check-circle-fill text-success me-2"></i>6-digit provider code</li>
                            <li><i class="bi bi-check-circle-fill text-success me-2"></i>QR code generation</li>
                            <li><i class="bi bi-check-circle-fill text-success me-2"></i>5 GB storage</li>
                            <li><i class="bi bi-check-circle-fill text-success me-2"></i>Email support</li>
                        </ul>
                    </div>
                    <div class="card-footer bg-transparent text-center border-0 pb-4">
                        <a href="{{ url_for('get_started_page') }}" class="btn btn-outline-primary w-100">Get Started</a>
                    </div>
                </div>
            </div>

            <!-- Professional Plan (Most Popular) -->
            <div class="col-lg-3 col-md-6">
                <div class="card h-100 border-0 shadow-lg border-primary position-relative">
                    <div class="badge bg-primary position-absolute top-0 start-50 translate-middle">Most Popular</div>
                    <div class="card-header bg-primary text-white text-center border-0 py-4">
                        <h4 class="fw-bold">Professional</h4>
                        <div class="pricing-amount">
                            <span class="currency">$</span>
                            <span class="amount">99.99</span>
                            <span class="period">/month</span>
                        </div>
                        <p class="opacity-75 small">For growing practices</p>
                    </div>
                    <div class="card-body">
                        <ul class="list-unstyled">
                            <li><i class="bi bi-check-circle-fill text-success me-2"></i>Up to 200 referrals/month</li>
                            <li><i class="bi bi-check-circle-fill text-success me-2"></i>Multiple provider codes</li>
                            <li><i class="bi bi-check-circle-fill text-success me-2"></i>Advanced analytics</li>
                            <li><i class="bi bi-check-circle-fill text-success me-2"></i>25 GB storage</li>
                            <li><i class="bi bi-check-circle-fill text-success me-2"></i>Priority support</li>
                        </ul>
                    </div>
                    <div class="card-footer bg-transparent text-center border-0 pb-4">
                        <a href="{{ url_for('subscribe', plan_name='professional') }}" class="btn btn-primary w-100">Start Free Trial</a>
                    </div>
                </div>
            </div>

            <!-- Enterprise Plan -->
            <div class="col-lg-3 col-md-6">
                <div class="card h-100 border-0 shadow-sm">
                    <div class="card-header bg-dark text-white text-center border-0 py-4">
                        <h4 class="fw-bold">Enterprise</h4>
                        <div class="pricing-amount">
                            <span class="currency">$</span>
                            <span class="amount">499</span>
                            <span class="period">/month</span>
                        </div>
                        <p class="opacity-75 small">For large practices & hospitals</p>
                    </div>
                    <div class="card-body">
                        <ul class="list-unstyled">
                            <li><i class="bi bi-check-circle-fill text-success me-2"></i>Unlimited referrals</li>
                            <li><i class="bi bi-check-circle-fill text-success me-2"></i>Custom integrations</li>
                            <li><i class="bi bi-check-circle-fill text-success me-2"></i>Dedicated support</li>
                            <li><i class="bi bi-check-circle-fill text-success me-2"></i>100 GB storage</li>
                            <li><i class="bi bi-check-circle-fill text-success me-2"></i>24/7 phone support</li>
                        </ul>
                    </div>
                    <div class="card-footer bg-transparent text-center border-0 pb-4">
                        <a href="{{ url_for('subscribe', plan_name='enterprise') }}" class="btn btn-dark w-100">Contact Sales</a>
                    </div>
                </div>
            </div>
        </div>
        
        <div class="row mt-5">
            <div class="col text-center">
                <p class="text-muted mb-3">
                    <i class="bi bi-gift me-2"></i>
                    <strong>14-Day Free Trial</strong> - No credit card required. Cancel anytime.
                </p>
                <a href="{{ url_for('pricing') }}" class="btn btn-outline-primary">
                    View Complete Pricing Details
                </a>
            </div>
        </div>
    </div>
</div>

<!-- CTA Section -->
<div class="bg-primary text-white py-5" id="cta">
    <div class="container text-center">
<<<<<<< HEAD
        <h2 class="fw-bold mb-3">Ready to Get Started?</h2>
        <p class="lead mb-4">Join thousands of healthcare professionals using Sapyyn for efficient patient referral management</p>
        {% if not session.user_id %}
        <a href="{{ url_for('register') }}" class="btn btn-light btn-lg me-2">
            <i class="bi bi-person-plus"></i> Sign Up Now
        </a>
        <a href="{{ url_for('pricing') }}" class="btn btn-outline-light btn-lg">
            <i class="bi bi-info-circle"></i> Learn More
        </a>
        {% else %}
        <a href="{{ url_for('new_referral') }}" class="btn btn-light btn-lg">
            <i class="bi bi-plus-circle"></i> Create Your First Referral
        </a>
        {% endif %}
=======

        <div class="row justify-content-center">
            <div class="col-lg-8">
                <h2 class="fw-bold mb-3">Join 1000+ Healthcare Providers Already Using Sapyyn</h2>
                <p class="lead mb-4">Start your free trial today and see why dental professionals love our referral platform</p>
                
                {% if not session.user_id %}
                <!-- Primary CTA Form -->
                <div class="card bg-white text-dark p-4 mx-auto mb-4 shadow-lg border-0 rounded-3" style="max-width: 500px;">
                    <form id="ctaSignupForm" method="post" action="{{ url_for('register') }}">
                        <div class="row g-2">
                            <div class="col-md-8">
                                <input type="email" class="form-control form-control-lg" 
                                       name="email" 
                                       placeholder="Enter your work email" 
                                       required>
                            </div>
                            <div class="col-md-4">
                                <button type="submit" class="btn btn-primary btn-lg w-100">
                                    Start Free Trial
                                </button>
                            </div>
                        </div>
                        <input type="hidden" name="signup_type" value="cta">
                        <div class="text-center mt-2">
                            <small class="text-muted">14-day free trial • No credit card required</small>
                        </div>
                    </form>
                </div>
                
                <!-- Secondary CTAs -->
                <div class="d-flex justify-content-center gap-3 flex-wrap">
                    <a href="#" class="btn btn-outline-light btn-lg" data-bs-toggle="modal" data-bs-target="#demoModal">
                        <i class="bi bi-play-circle me-2"></i>Watch Demo
                    </a>
                    <a href="{{ url_for('pricing') }}" class="btn btn-outline-light btn-lg">
                        <i class="bi bi-info-circle me-2"></i>View Pricing
                    </a>
                </div>
                
                <!-- Social Proof -->
                <div class="mt-4">
                    <p class="small text-white-50 mb-2">Trusted by practices nationwide</p>
                    <div class="d-flex justify-content-center gap-4 flex-wrap text-white-50">
                        <span><i class="bi bi-star-fill me-1"></i>4.9/5 rating</span>
                        <span><i class="bi bi-shield-check me-1"></i>HIPAA compliant</span>
                        <span><i class="bi bi-clock me-1"></i>24/7 support</span>
                    </div>
                </div>
                {% else %}
                <!-- Logged in user CTA -->
                <a href="{{ url_for('new_referral') }}" class="btn btn-light btn-lg">
                    <i class="bi bi-plus-circle me-2"></i>Create Your First Referral
                </a>
                {% endif %}
            </div>
        </div>
>>>>>>> 9fd12cda
    </div>
</div>
{% endblock %}

{% block extra_scripts %}
<script>
document.addEventListener('DOMContentLoaded', function() {
    // Rotating Images Functionality
    let slideIndex = 1;
    let slideInterval;
    
    function showSlides(n) {
        let slides = document.getElementsByClassName("image-slide");
        let dots = document.getElementsByClassName("dot");
        
        if (n > slides.length) { slideIndex = 1; }
        if (n < 1) { slideIndex = slides.length; }
        
        for (let i = 0; i < slides.length; i++) {
            slides[i].classList.remove("active");
        }
        
        for (let i = 0; i < dots.length; i++) {
            dots[i].classList.remove("active");
        }
        
        if (slides[slideIndex - 1]) {
            slides[slideIndex - 1].classList.add("active");
        }
        if (dots[slideIndex - 1]) {
            dots[slideIndex - 1].classList.add("active");
        }
    }
    
    function nextSlide() {
        slideIndex++;
        showSlides(slideIndex);
    }
    
    function currentSlide(n) {
        slideIndex = n;
        showSlides(slideIndex);
        resetInterval();
    }
    
    function resetInterval() {
        clearInterval(slideInterval);
        slideInterval = setInterval(nextSlide, 4000); // Change image every 4 seconds
    }
    
    // Make currentSlide function global for onclick handlers
    window.currentSlide = currentSlide;
    
    // Initialize slideshow
    showSlides(slideIndex);
    resetInterval();
    
    // Inline Signup Forms Handler
    const inlineSignupForm = document.getElementById('inlineSignupForm');
    const ctaSignupForm = document.getElementById('ctaSignupForm');
    
    function handleSignupForm(form) {
        if (!form) return;
        
        form.addEventListener('submit', function(e) {
            const email = form.querySelector('input[email]').value.trim();
            
            // Basic email validation
            if (!email || !email.includes('@')) {
                e.preventDefault();
                alert('Please enter a valid email address');
                return;
            }
            
            // Show loading state
            const submitBtn = form.querySelector('button[type="submit"]');
            const originalText = submitBtn.innerHTML;
            submitBtn.innerHTML = '<i class="spinner-border spinner-border-sm me-2"></i>Processing...';
            submitBtn.disabled = true;
            
            // Add additional fields for registration
            const hiddenFields = [
                { name: 'full_name', value: email.split('@')[0] }, // Default name from email
                { name: 'username', value: email },
                { name: 'password', value: 'temp_password_' + Math.random().toString(36).substr(2, 9) },
                { name: 'role', value: 'dentist' }
            ];
            
            hiddenFields.forEach(field => {
                const input = document.createElement('input');
                input.type = 'hidden';
                input.name = field.name;
                input.value = field.value;
                form.appendChild(input);
            });
        });
    }
    
    handleSignupForm(inlineSignupForm);
    handleSignupForm(ctaSignupForm);
    
    // Quick referral form handler
    const quickReferralForm = document.getElementById('quickReferralForm');
    const providerCodeInput = document.getElementById('homeProviderCode');
    
    if (quickReferralForm) {
        quickReferralForm.addEventListener('submit', function(e) {
            e.preventDefault();
            
            const providerCode = providerCodeInput.value.trim();
            
            // Validate 6-digit code
            if (providerCode.length !== 6 || isNaN(providerCode)) {
                alert('Please enter a valid 6-digit provider code');
                providerCodeInput.focus();
                return;
            }
            
            // Show loading state
            const submitBtn = quickReferralForm.querySelector('button[type="submit"]');
            const originalText = submitBtn.innerHTML;
            submitBtn.innerHTML = '<i class="spinner-border spinner-border-sm me-2"></i>Searching...';
            submitBtn.disabled = true;
            
            // Simulate API call to find provider
            setTimeout(() => {
                {% if session.user_id %}
                // Redirect to patient portal with provider code
                window.location.href = '/portal/patient?provider_code=' + providerCode;
                {% else %}
                // Redirect to registration with provider code
                window.location.href = '/register?provider_code=' + providerCode + '&role=patient';
                {% endif %}
            }, 1000);
        });
        
        // Format input as user types
        providerCodeInput.addEventListener('input', function(e) {
            // Only allow numbers
            this.value = this.value.replace(/[^0-9]/g, '');
            
            // Add visual feedback for valid length
            if (this.value.length === 6) {
                this.classList.add('is-valid');
                this.classList.remove('is-invalid');
            } else if (this.value.length > 0) {
                this.classList.add('is-invalid');
                this.classList.remove('is-valid');
            } else {
                this.classList.remove('is-valid', 'is-invalid');
            }
        });
    }
    
    // Sticky navbar behavior enhancement
    const navbar = document.getElementById('mainNavbar');
    const stickySignUpBtn = document.getElementById('stickySignUpBtn');
    
    if (navbar && stickySignUpBtn) {
        window.addEventListener('scroll', function() {
            if (window.scrollY > 100) {
                navbar.classList.add('navbar-scrolled');
                stickySignUpBtn.classList.add('btn-pulse');
            } else {
                navbar.classList.remove('navbar-scrolled');
                stickySignUpBtn.classList.remove('btn-pulse');
            }
        });
    }
    
    // Email input validation feedback
    const emailInputs = document.querySelectorAll('input[type="email"]');
    emailInputs.forEach(input => {
        input.addEventListener('blur', function() {
            const emailRegex = /^[^\s@]+@[^\s@]+\.[^\s@]+$/;
            if (this.value && !emailRegex.test(this.value)) {
                this.classList.add('is-invalid');
                this.classList.remove('is-valid');
            } else if (this.value) {
                this.classList.add('is-valid');
                this.classList.remove('is-invalid');
            } else {
                this.classList.remove('is-valid', 'is-invalid');
            }
        });
    });
});
</script>

<style>
/* Hero Section Rotating Images */
.hero-image-container {
    position: relative;
    width: 100%;
    max-width: 400px;
    margin: 0 auto;
}

.rotating-images {
    position: relative;
    width: 100%;
    height: 300px;
    border-radius: 15px;
    overflow: hidden;
    box-shadow: 0 10px 30px rgba(0,0,0,0.2);
}

.image-slide {
    position: absolute;
    top: 0;
    left: 0;
    width: 100%;
    height: 100%;
    opacity: 0;
    transition: opacity 0.8s ease-in-out;
    display: flex;
    align-items: center;
    justify-content: center;
    overflow: hidden;
}

.image-slide.active {
    opacity: 1;
}

.dental-image {
    width: 100%;
    height: 100%;
    display: flex;
    align-items: center;
    justify-content: center;
    border-radius: 15px;
    overflow: hidden;
}

.dental-image img {
    max-width: 100%;
    max-height: 100%;
    width: auto;
    height: auto;
    transition: transform 0.3s ease;
    object-fit: cover;
}

.dental-image img:hover {
    transform: scale(1.05);
}

.slide-caption {
    position: absolute;
    left: 0;
    right: 0;
    bottom: 0;
    padding: 0.5rem 1rem;
    background: rgba(0, 0, 0, 0.5);
    color: #fff;
    text-align: center;
}

.slide-caption h5 {
    font-size: 1.25rem;
    font-weight: 600;
    margin-bottom: 0.25rem;
}

.slide-caption p {
    font-size: 0.9rem;
    margin: 0;
}

.image-dots {
    text-align: center;
    margin-top: 15px;
}

.dot {
    cursor: pointer;
    height: 12px;
    width: 12px;
    margin: 0 5px;
    background-color: rgba(255,255,255,0.5);
    border-radius: 50%;
    display: inline-block;
    transition: background-color 0.3s ease;
}

.dot.active, .dot:hover {
    background-color: rgba(255,255,255,0.9);
}

/* Sticky Navigation Enhancements */
.navbar.sticky-top {
    transition: all 0.3s ease-in-out;
}

.navbar-scrolled {
    background-color: rgba(13, 110, 253, 0.95) !important;
    backdrop-filter: blur(10px);
    box-shadow: 0 2px 20px rgba(0,0,0,0.1);
}

/* CTA Button Pulse Animation */
.btn-pulse {
    animation: pulse 2s infinite;
}

@keyframes pulse {
    0% {
        box-shadow: 0 0 0 0 rgba(255, 255, 255, 0.4);
    }
    70% {
        box-shadow: 0 0 0 10px rgba(255, 255, 255, 0);
    }
    100% {
        box-shadow: 0 0 0 0 rgba(255, 255, 255, 0);
    }
}

/* Benefit Cards Styles */
.benefit-card {
    transition: all 0.3s ease;
    border-radius: 15px;
}

.benefit-card:hover {
    transform: translateY(-8px);
    box-shadow: 0 15px 35px rgba(0,0,0,0.1);
}

.benefit-card .card-body {
    position: relative;
    overflow: hidden;
}

.benefit-card .card-body::before {
    content: '';
    position: absolute;
    top: -50%;
    left: -50%;
    width: 200%;
    height: 200%;
    background: linear-gradient(45deg, transparent, rgba(255,255,255,0.1), transparent);
    transform: rotate(45deg);
    transition: all 0.5s ease;
    opacity: 0;
}

.benefit-card:hover .card-body::before {
    animation: shimmer 0.8s ease-in-out;
}

@keyframes shimmer {
    0% {
        transform: translateX(-100%) translateY(-100%) rotate(45deg);
        opacity: 0;
    }
    50% {
        opacity: 1;
    }
    100% {
        transform: translateX(100%) translateY(100%) rotate(45deg);
        opacity: 0;
    }
}

.benefit-highlight {
    background: rgba(25, 135, 84, 0.1);
    border-radius: 20px;
    padding: 0.5rem 1rem;
    display: inline-block;
    margin-top: 1rem;
}

/* Icon animation */
.benefit-card .rounded-circle i {
    transition: all 0.3s ease;
}

.benefit-card:hover .rounded-circle i {
    transform: scale(1.1);
}

/* Pricing Section Styles */
.pricing-amount {
    font-size: 2.5rem;
    font-weight: bold;
    color: inherit;
}

.pricing-amount .currency {
    font-size: 1.2rem;
    vertical-align: top;
}

.pricing-amount .period {
    font-size: 1rem;
    color: #6c757d;
}

.card:hover {
    transform: translateY(-5px);
    transition: transform 0.3s ease, box-shadow 0.3s ease;
}

.badge.bg-primary {
    font-size: 0.75rem;
    padding: 0.5rem 1rem;
    border-radius: 2rem;
}

/* Quick Referral Section Styles */
.quick-referral-section {
    background: linear-gradient(135deg, #f8f9fa 0%, #e3f2fd 100%);
}

.quick-referral-card {
    border-radius: 15px;
    box-shadow: 0 10px 30px rgba(0,0,0,0.1);
}

/* Inline Signup Form Styles */
#hero .card {
    border-radius: 15px;
    box-shadow: 0 15px 40px rgba(0,0,0,0.1);
}

#cta .card {
    border-radius: 15px;
    box-shadow: 0 15px 40px rgba(0,0,0,0.2);
}

/* Form validation styles */
.form-control.is-valid {
    border-color: #198754;
    padding-right: calc(1.5em + 0.75rem);
    background-image: url("data:image/svg+xml,%3csvg xmlns='http://www.w3.org/2000/svg' viewBox='0 0 8 8'%3e%3cpath fill='%23198754' d='m2.3 6.73.5-.5 2.2-2.2.5-.5-.5-.5-.5-.5-1.7 1.7L2 3.93l.8.8-.5.5z'/%3e%3c/svg%3e");
    background-repeat: no-repeat;
    background-position: right calc(0.375em + 0.1875rem) center;
    background-size: calc(0.75em + 0.375rem) calc(0.75em + 0.375rem);
}

.form-control.is-invalid {
    border-color: #dc3545;
    padding-right: calc(1.5em + 0.75rem);
    background-image: url("data:image/svg+xml,%3csvg xmlns='http://www.w3.org/2000/svg' viewBox='0 0 12 12' width='12' height='12' fill='none' stroke='%23dc3545'%3e%3ccircle cx='6' cy='6' r='4.5'/%3e%3cpath d='m5.8 4.6 2.4 2.4m0-2.4L5.8 7'/%3e%3c/svg%3e");
    background-repeat: no-repeat;
    background-position: right calc(0.375em + 0.1875rem) center;
    background-size: calc(0.75em + 0.375rem) calc(0.75em + 0.375rem);
}

/* Responsive adjustments */
@media (max-width: 768px) {
    .rotating-images {
        height: 250px;
    }
    
    .navbar-nav .btn {
        margin-top: 0.5rem;
        margin-bottom: 0.5rem;
    }
    
    #hero .card {
        margin-bottom: 2rem;
    }
}
</style>
{% endblock %}<|MERGE_RESOLUTION|>--- conflicted
+++ resolved
@@ -536,22 +536,7 @@
 <!-- CTA Section -->
 <div class="bg-primary text-white py-5" id="cta">
     <div class="container text-center">
-<<<<<<< HEAD
-        <h2 class="fw-bold mb-3">Ready to Get Started?</h2>
-        <p class="lead mb-4">Join thousands of healthcare professionals using Sapyyn for efficient patient referral management</p>
-        {% if not session.user_id %}
-        <a href="{{ url_for('register') }}" class="btn btn-light btn-lg me-2">
-            <i class="bi bi-person-plus"></i> Sign Up Now
-        </a>
-        <a href="{{ url_for('pricing') }}" class="btn btn-outline-light btn-lg">
-            <i class="bi bi-info-circle"></i> Learn More
-        </a>
-        {% else %}
-        <a href="{{ url_for('new_referral') }}" class="btn btn-light btn-lg">
-            <i class="bi bi-plus-circle"></i> Create Your First Referral
-        </a>
-        {% endif %}
-=======
+
 
         <div class="row justify-content-center">
             <div class="col-lg-8">
@@ -609,7 +594,6 @@
                 {% endif %}
             </div>
         </div>
->>>>>>> 9fd12cda
     </div>
 </div>
 {% endblock %}
