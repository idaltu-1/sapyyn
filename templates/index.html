{% extends "base.html" %}

{% block title %}Sapyyn - Transforming Dental Referrals | Secure Network for Dentists & Specialists{% endblock %}

{% block description %}Transforming dental referrals with Sapyyn's secure, HIPAA-compliant platform. Connect general dentists, specialists, and patients seamlessly. No referral slips through the cracks.{% endblock %}

{% block structured_data %}
<script type="application/ld+json">
{
    "@context": "https://schema.org",
    "@type": "WebPage",
    "name": "Sapyyn Patient Referral System",
    "description": "Secure, HIPAA-compliant dental referral network connecting general dentists, specialists, and patients",
    "url": "{{ request.url }}",
    "mainEntity": {
        "@type": "SoftwareApplication",
        "name": "Sapyyn",
        "applicationCategory": "HealthApplication",
        "operatingSystem": "Web Browser",
        "offers": {
            "@type": "Offer",
            "price": "0",
            "priceCurrency": "USD"
        },
        "featureList": [
            "HIPAA Compliant Document Management",
            "QR Code Patient Tracking", 
            "Secure Provider Communication",
            "Real-time Referral Status Updates"
        ]
    }
}
</script>
{% endblock %}

{% block content %}
<!-- Enhanced Hero Section with Gradient Background -->
<div class="hero-section" id="hero">
    <div class="container position-relative">
        <div class="row align-items-center min-vh-75">
            <div class="col-lg-6">
                <div class="hero-content">
                    <div class="hero-badge mb-3">
                        <span class="badge bg-warning text-dark px-3 py-2 rounded-pill">
                            <i class="bi bi-star-fill me-1"></i>
                            Trusted by 1000+ Dental Practices & Specialists
                        </span>
                    </div>
                    <h1 class="hero-title display-3 fw-bold mb-4 text-white">
                        <span class="text-gradient">Transforming Dental Referrals</span>
                        <br>Seamless, Paperless, and Patient-Centered
                    </h1>
                    <p class="hero-subtitle lead mb-4 text-white-75">
                        Connect general dentists, specialists, and patients on one secure network to ensure no referral slips through the cracks. Faster referrals, better care coordination.
                    </p>
                    
                    {% if not session.user_id %}
                    <!-- Enhanced Inline Email Signup Form -->
                    <div class="cta-card bg-white p-4 mb-4 shadow-lg border-0 rounded-4">
                        <div class="text-center mb-3">
                            <h5 class="fw-bold text-primary mb-2">
                                <i class="bi bi-rocket-takeoff me-2"></i>Start Your Free 14-Day Trial
                            </h5>
                            <p class="text-muted small mb-0">Join thousands of dental professionals already using Sapyyn</p>
                        </div>
                        <form id="inlineSignupForm" class="signup-form" method="post" action="{{ url_for('register') }}">
                            <div class="input-group input-group-lg mb-3">
                                <span class="input-group-text bg-light border-end-0">
                                    <i class="bi bi-envelope text-muted"></i>
                                </span>
                                <input type="email" 
                                       class="form-control border-start-0 ps-0" 
                                       name="email" 
                                       id="heroEmail" 
                                       placeholder="Enter your dental practice email" 
                                       required>
                                <button type="submit" class="btn btn-primary btn-lg px-4">
                                    <i class="bi bi-arrow-right me-1"></i>Get Started
                                </button>
                            </div>
                            <input type="hidden" name="signup_type" value="inline">
                        </form>
                        <div class="text-center">
                            <div class="trust-indicators small text-muted">
                                <i class="bi bi-shield-check text-success me-1"></i>No credit card required
                                <span class="mx-2">•</span>
                                <i class="bi bi-clock text-primary me-1"></i>14-day free trial
                                <span class="mx-2">•</span>
                                <i class="bi bi-x-circle text-info me-1"></i>Cancel anytime
                            </div>
                        </div>
                    </div>
                    <!-- Secondary CTAs with Better Styling -->
                    <div class="hero-actions d-flex flex-wrap gap-3 align-items-center">
                        <a href="#" class="btn btn-outline-light btn-lg px-4" data-bs-toggle="modal" data-bs-target="#demoModal">
                            <i class="bi bi-play-circle me-2"></i>Watch Demo
                        </a>
                        <a href="{{ url_for('login') }}" class="btn btn-link text-white text-decoration-none fw-medium">
                            Already have an account? <u class="text-warning">Sign in</u>
                        </a>
                    </div>
                    {% else %}
                    <!-- Logged in user CTAs -->
                    <div class="hero-actions d-grid d-md-flex gap-3">
                        <a href="{{ url_for('dashboard') }}" class="btn btn-light btn-lg px-4">
                            <i class="bi bi-speedometer2 me-2"></i>Go to Dashboard
                        </a>
                        <a href="{{ url_for('new_referral') }}" class="btn btn-warning btn-lg px-4">
                            <i class="bi bi-plus-circle me-2"></i>Create Referral
                        </a>
                    </div>
                    {% endif %}
                </div>
            </div>
            <div class="col-lg-6 text-center">
                <div class="hero-image-container">
                    <div class="rotating-images">
                        <div class="image-slide active" id="slide1">
                            <div class="dental-image">
                                <img src="{{ url_for('static', filename='images/dental/dental-team.jpg') }}"
                                     alt="Experienced Dental Team"
                                     class="img-fluid rounded-3 shadow-lg">
                            </div>
                            <div class="slide-caption">
                                <h5>Caring Professionals</h5>
                                <p>Friendly staff ready to help</p>
                            </div>
                        </div>
                        <div class="image-slide" id="slide2">
                            <div class="dental-image">
                                <img src="{{ url_for('static', filename='images/dental/dental-patient.jpg') }}"
                                     alt="Happy Dental Patients"
                                     class="img-fluid rounded-3 shadow-lg">
                            </div>
                            <div class="slide-caption">
                                <h5>Patient Focused</h5>
                                <p>Your comfort is our priority</p>
                            </div>
                        </div>
                        <div class="image-slide" id="slide3">
                            <div class="dental-image">
                                <img src="{{ url_for('static', filename='images/dental/pleasant-smile.jpg') }}"
                                     alt="Beautiful Smiles"
                                     class="img-fluid rounded-3 shadow-lg">
                            </div>
                            <div class="slide-caption">
                                <h5>Results That Shine</h5>
                                <p>Creating bright, healthy smiles</p>
                            </div>
                        </div>
                    </div>
                    <div class="image-dots">
                        <span class="dot active" onclick="currentSlide(1)"></span>
                        <span class="dot" onclick="currentSlide(2)"></span>
                        <span class="dot" onclick="currentSlide(3)"></span>
                    </div>
                </div>
            </div>
        </div>
    </div>
</div>

<!-- Referral Management Section -->
<div class="bg-light py-5 referral-management-section">
    <div class="container">
        <div class="row text-center mb-5">
            <div class="col">
                <h2 class="fw-bold">Referral Management Portal</h2>
                <p class="lead text-muted">Access our comprehensive referral management platform. Professional features require a trial subscription or higher.</p>
            </div>
        </div>
        
        <!-- Primary Referral Actions -->
        <div class="row g-4 mb-5">
            <!-- Start Emergency Referral -->
            <div class="col-lg-4">
                <div class="card h-100 shadow border-0 referral-action-card emergency-card">
                    <div class="card-body p-4 text-center">
                        <div class="bg-danger bg-opacity-10 rounded-circle p-3 d-inline-block mb-3">
                            <i class="bi bi-exclamation-triangle-fill text-danger fs-1"></i>
                        </div>
                        <h4 class="fw-bold mb-3 text-danger">Start Emergency Referral</h4>
                        <p class="text-muted mb-4">
                            Urgent cases requiring immediate specialist attention. Fast-track processing with instant notifications.
                        </p>
                        <div class="mb-3">
                            <span class="badge bg-danger text-white mb-2">Priority Processing</span>
                            <span class="badge bg-warning text-dark">6-Digit Quick Access</span>
                        </div>
                        <button class="btn btn-danger btn-lg w-100 referral-action-btn" 
                                data-referral-type="emergency" 
                                data-bs-toggle="modal" 
                                data-bs-target="#referralModal">
                            <i class="bi bi-lightning-fill me-2"></i>Start Emergency Referral
                        </button>
                        <p class="small text-muted mt-2">
                            <i class="bi bi-lock me-1"></i>Requires trial subscription or higher
                        </p>
                    </div>
                </div>
            </div>
            
            <!-- Create Routine Referral -->
            <div class="col-lg-4">
                <div class="card h-100 shadow border-0 referral-action-card routine-card">
                    <div class="card-body p-4 text-center">
                        <div class="bg-primary bg-opacity-10 rounded-circle p-3 d-inline-block mb-3">
                            <i class="bi bi-clipboard2-heart-fill text-primary fs-1"></i>
                        </div>
                        <h4 class="fw-bold mb-3 text-primary">Create Routine Referral</h4>
                        <p class="text-muted mb-4">
                            Standard referral process with comprehensive documentation and tracking capabilities.
                        </p>
                        <div class="mb-3">
                            <span class="badge bg-primary text-white mb-2">Full Documentation</span>
                            <span class="badge bg-info text-white">Progress Tracking</span>
                        </div>
                        <button class="btn btn-primary btn-lg w-100 referral-action-btn" 
                                data-referral-type="routine" 
                                data-bs-toggle="modal" 
                                data-bs-target="#referralModal">
                            <i class="bi bi-plus-circle me-2"></i>Create Routine Referral
                        </button>
                        <p class="small text-muted mt-2">
                            <i class="bi bi-lock me-1"></i>Requires trial subscription or higher
                        </p>
                    </div>
                </div>
            </div>
            
            <!-- Request Consultation -->
            <div class="col-lg-4">
                <div class="card h-100 shadow border-0 referral-action-card consultation-card">
                    <div class="card-body p-4 text-center">
                        <div class="bg-success bg-opacity-10 rounded-circle p-3 d-inline-block mb-3">
                            <i class="bi bi-chat-dots-fill text-success fs-1"></i>
                        </div>
                        <h4 class="fw-bold mb-3 text-success">Request Dental Consultation</h4>
                        <p class="text-muted mb-4">
                            Connect with dental specialists for case discussions, second opinions, and collaborative treatment planning. Build your professional network.
                        </p>
                        <div class="mb-3">
                            <span class="badge bg-success text-white mb-2">Expert Guidance</span>
                            <span class="badge bg-info text-white">HIPAA Compliant</span>
                        </div>
                        <button class="btn btn-success btn-lg w-100 referral-action-btn" 
                                data-referral-type="consultation" 
                                data-bs-toggle="modal" 
                                data-bs-target="#referralModal">
                            <i class="bi bi-chat-square-text me-2"></i>Request Consultation
                        </button>
                        <p class="small text-muted mt-2">
                            <i class="bi bi-lock me-1"></i>Requires trial subscription or higher
                        </p>
                    </div>
                </div>
            </div>
        </div>
        
        <!-- Quick Access Section -->
        <div class="row justify-content-center">
            <div class="col-lg-8">
                <div class="card shadow-sm border-0 quick-access-card">
                    <div class="card-body p-4 text-center">
                        <div class="bg-warning bg-opacity-10 rounded-circle p-3 d-inline-block mb-3">
                            <i class="bi bi-lightning-charge-fill text-warning fs-2"></i>
                        </div>
                        <h5 class="fw-bold mb-3">Quick Access with 6-Digit Code</h5>
                        <p class="text-muted mb-4">Already have a provider code? Access your referral instantly</p>
                        
                        <form id="quickReferralForm" class="row g-3 justify-content-center">
                            <div class="col-md-6">
                                <label for="homeProviderCode" class="form-label">Enter 6-Digit Provider Code</label>
                                <input type="text" class="form-control form-control-lg text-center fs-3 fw-bold" 
                                       id="homeProviderCode" placeholder="000000" maxlength="6" pattern="[0-9]{6}">
                            </div>
                            <div class="col-md-6 d-flex align-items-end">
                                <button type="submit" class="btn btn-warning btn-lg w-100">
                                    <i class="bi bi-search me-2"></i>Access Now
                                </button>
                            </div>
                        </form>
                        
                        <div class="mt-3">
                            <div class="d-flex justify-content-center gap-3 flex-wrap">
                                <span class="badge bg-success">Emergency Access</span>
                                <span class="badge bg-info">No Login Required</span>
                                <span class="badge bg-warning text-dark">Instant Connection</span>
                            </div>
                        </div>
                    </div>
                </div>
            </div>
        </div>
    </div>
</div>

<<<<<<< HEAD
<!-- Key Features with Benefits Section -->
=======
<!-- Key Benefits/Features Section -->
>>>>>>> 8e654e4d
<div class="py-5" id="benefits">
    <div class="container">
        <div class="row text-center mb-5">
            <div class="col">
<<<<<<< HEAD
                <h2 class="fw-bold">Key Features That Transform Your Practice</h2>
                <p class="lead text-muted">Discover how Sapyyn addresses your most critical patient referral needs with powerful, easy-to-use features</p>
=======


                <h2 class="fw-bold">Connect, Collaborate, and Transform Dental Care</h2>
                <p class="lead text-muted">Build stronger professional networks and deliver better patient outcomes through seamless collaboration between general dentists and specialists</p>

>>>>>>> 8e654e4d
            </div>
        </div>
        
        <div class="row g-4 mb-5">
<<<<<<< HEAD
            <!-- Feature 1: Seamless Patient Management -->
            <div class="col-lg-6 col-md-6">
                <div class="card h-100 shadow-sm border-0 feature-card">
                    <div class="card-body p-4">
                        <div class="d-flex align-items-start">
                            <div class="bg-primary bg-opacity-10 rounded-circle p-3 me-3 flex-shrink-0">
                                <i class="bi bi-clipboard2-check-fill text-primary fs-2"></i>
                            </div>
                            <div>
                                <h4 class="fw-bold mb-3 text-primary">Seamless Patient Management</h4>
                                <p class="text-muted mb-3">
                                    <strong>Track every referral from send-off to outcome.</strong> Automatic status updates keep everyone informed, preventing patients from getting lost in the referral process.
                                </p>
                                <div class="feature-highlights">
                                    <div class="d-flex align-items-center mb-2">
                                        <i class="bi bi-check-circle-fill text-success me-2"></i>
                                        <small class="text-muted">Real-time status tracking</small>
                                    </div>
                                    <div class="d-flex align-items-center mb-2">
                                        <i class="bi bi-check-circle-fill text-success me-2"></i>
                                        <small class="text-muted">Automated notifications</small>
                                    </div>
                                    <div class="d-flex align-items-center">
                                        <i class="bi bi-check-circle-fill text-success me-2"></i>
                                        <small class="text-muted">Complete referral visibility</small>
                                    </div>
                                </div>
                            </div>
                        </div>
=======
            <!-- Simplified Referrals -->
            <div class="col-lg-3 col-md-6">
                <div class="card h-100 shadow-sm border-0 benefit-card">
                    <div class="card-body text-center p-4">
                        <div class="bg-primary bg-opacity-10 rounded-circle p-3 d-inline-block mb-3">
                            <i class="bi bi-file-earmark-text text-primary fs-1"></i>
                        </div>

                        <h4 class="fw-bold mb-3">Simplified Referrals</h4>
                        <p class="text-muted">
                            Digital referral forms and instant data transfer replace paperwork and faxes. No more lost referrals – everything is tracked in one place.

                        </p>
                    </div>
                </div>
            </div>
            
            <!-- Provider Network & Collaboration -->
            <div class="col-lg-3 col-md-6">
                <div class="card h-100 shadow-sm border-0 benefit-card">
                    <div class="card-body text-center p-4">
                        <div class="bg-success bg-opacity-10 rounded-circle p-3 d-inline-block mb-3">
                            <i class="bi bi-people-fill text-success fs-1"></i>
                        </div>

                        <h4 class="fw-bold mb-3">Provider Network & Collaboration</h4>
                        <p class="text-muted">
                            Connect with a network of specialists and general dentists. Secure messaging and notifications keep referring providers in the loop on patient progress.

                        </p>
                    </div>
                </div>
            </div>
            
            <!-- Patient Engagement -->
            <div class="col-lg-3 col-md-6">
                <div class="card h-100 shadow-sm border-0 benefit-card">
                    <div class="card-body text-center p-4">
                        <div class="bg-info bg-opacity-10 rounded-circle p-3 d-inline-block mb-3">
                            <i class="bi bi-phone text-info fs-1"></i>
                        </div>

                        <h4 class="fw-bold mb-3">Patient Engagement</h4>
                        <p class="text-muted">
                            Automatic SMS/email updates to patients with specialist info and appointment reminders, so patients never fall through the cracks in transition.
                        </p>

>>>>>>> 8e654e4d
                    </div>
                </div>
            </div>
            
<<<<<<< HEAD
            <!-- Feature 2: Fast, Paperless Workflow -->
            <div class="col-lg-6 col-md-6">
                <div class="card h-100 shadow-sm border-0 feature-card">
                    <div class="card-body p-4">
                        <div class="d-flex align-items-start">
                            <div class="bg-success bg-opacity-10 rounded-circle p-3 me-3 flex-shrink-0">
                                <i class="bi bi-lightning-fill text-success fs-2"></i>
                            </div>
                            <div>
                                <h4 class="fw-bold mb-3 text-success">Fast, Paperless Workflow</h4>
                                <p class="text-muted mb-3">
                                    <strong>Send and receive referrals with one click</strong> (no more faxing forms). All patient info, x-rays, and notes transfer securely online.
                                </p>
                                <div class="feature-highlights">
                                    <div class="d-flex align-items-center mb-2">
                                        <i class="bi bi-check-circle-fill text-success me-2"></i>
                                        <small class="text-muted">One-click referral sending</small>
                                    </div>
                                    <div class="d-flex align-items-center mb-2">
                                        <i class="bi bi-check-circle-fill text-success me-2"></i>
                                        <small class="text-muted">Digital document transfer</small>
                                    </div>
                                    <div class="d-flex align-items-center">
                                        <i class="bi bi-check-circle-fill text-success me-2"></i>
                                        <small class="text-muted">Eliminate faxing and paperwork</small>
                                    </div>
                                </div>
                            </div>
                        </div>
                    </div>
                </div>
            </div>
            
            <!-- Feature 3: Analytics & Growth -->
            <div class="col-lg-6 col-md-6">
                <div class="card h-100 shadow-sm border-0 feature-card">
                    <div class="card-body p-4">
                        <div class="d-flex align-items-start">
                            <div class="bg-warning bg-opacity-10 rounded-circle p-3 me-3 flex-shrink-0">
                                <i class="bi bi-bar-chart-fill text-warning fs-2"></i>
                            </div>
                            <div>
                                <h4 class="fw-bold mb-3 text-warning">Analytics & Growth</h4>
                                <p class="text-muted mb-3">
                                    <strong>Monitor referral outcomes and conversion rates.</strong> Identify your top referring sources and see how many cases convert to treatments, helping you strengthen relationships and grow your practice.
                                </p>
                                <div class="feature-highlights">
                                    <div class="d-flex align-items-center mb-2">
                                        <i class="bi bi-check-circle-fill text-success me-2"></i>
                                        <small class="text-muted">Conversion rate tracking</small>
                                    </div>
                                    <div class="d-flex align-items-center mb-2">
                                        <i class="bi bi-check-circle-fill text-success me-2"></i>
                                        <small class="text-muted">Top referral source insights</small>
                                    </div>
                                    <div class="d-flex align-items-center">
                                        <i class="bi bi-check-circle-fill text-success me-2"></i>
                                        <small class="text-muted">Practice growth metrics</small>
                                    </div>
                                </div>
                            </div>
                        </div>
                    </div>
                </div>
            </div>
            
            <!-- Feature 4: Integrated & Secure -->
            <div class="col-lg-6 col-md-6">
                <div class="card h-100 shadow-sm border-0 feature-card">
                    <div class="card-body p-4">
                        <div class="d-flex align-items-start">
                            <div class="bg-info bg-opacity-10 rounded-circle p-3 me-3 flex-shrink-0">
                                <i class="bi bi-shield-check-fill text-info fs-2"></i>
                            </div>
                            <div>
                                <h4 class="fw-bold mb-3 text-info">Integrated & Secure</h4>
                                <p class="text-muted mb-3">
                                    <strong>Works with your existing practice software</strong> (Dentrix, Open Dental, etc.) for easy data import. Fully HIPAA-compliant and encrypted to protect patient privacy.
                                </p>
                                <div class="feature-highlights">
                                    <div class="d-flex align-items-center mb-2">
                                        <i class="bi bi-check-circle-fill text-success me-2"></i>
                                        <small class="text-muted">Practice software integration</small>
                                    </div>
                                    <div class="d-flex align-items-center mb-2">
                                        <i class="bi bi-check-circle-fill text-success me-2"></i>
                                        <small class="text-muted">HIPAA-compliant security</small>
                                    </div>
                                    <div class="d-flex align-items-center">
                                        <i class="bi bi-check-circle-fill text-success me-2"></i>
                                        <small class="text-muted">End-to-end encryption</small>
                                    </div>
                                </div>
                            </div>
                        </div>
=======
            <!-- Insights & Growth -->
            <div class="col-lg-3 col-md-6">
                <div class="card h-100 shadow-sm border-0 benefit-card">
                    <div class="card-body text-center p-4">
                        <div class="bg-warning bg-opacity-10 rounded-circle p-3 d-inline-block mb-3">
                            <i class="bi bi-bar-chart text-warning fs-1"></i>
                        </div>
                        <h4 class="fw-bold mb-3">Insights & Growth</h4>
                        <p class="text-muted">
                            Analytics dashboard to monitor referral outcomes, referral sources, and conversion rates. Identify opportunities to strengthen your referral network and grow your practice.
                        </p>
>>>>>>> 8e654e4d
                    </div>
                </div>
            </div>
        </div>
    </div>
</div>

<!-- Statistics Section -->
<div class="bg-light py-5">
    <div class="container">
        <div class="row text-center">
            <div class="col-md-3 mb-4">
                <div class="card border-0 bg-transparent">
                    <div class="card-body">
                        <i class="bi bi-people-fill text-primary fs-1 mb-2"></i>
                        <h3 class="fw-bold text-primary">1000+</h3>
                        <p class="text-muted">Active Users</p>
                    </div>
                </div>
            </div>
            <div class="col-md-3 mb-4">
                <div class="card border-0 bg-transparent">
                    <div class="card-body">
                        <i class="bi bi-clipboard2-pulse-fill text-success fs-1 mb-2"></i>
                        <h3 class="fw-bold text-success">5000+</h3>
                        <p class="text-muted">Referrals Processed</p>
                    </div>
                </div>
            </div>
            <div class="col-md-3 mb-4">
                <div class="card border-0 bg-transparent">
                    <div class="card-body">
                        <i class="bi bi-files text-warning fs-1 mb-2"></i>
                        <h3 class="fw-bold text-warning">25000+</h3>
                        <p class="text-muted">Documents Managed</p>
                    </div>
                </div>
            </div>
            <div class="col-md-3 mb-4">
                <div class="card border-0 bg-transparent">
                    <div class="card-body">
                        <i class="bi bi-hospital text-info fs-1 mb-2"></i>
                        <h3 class="fw-bold text-info">100+</h3>
                        <p class="text-muted">Healthcare Partners</p>
                    </div>
                </div>
            </div>
        </div>
    </div>
</div>

<!-- How Sapyyn Works Section -->
<div class="py-5 bg-light">
    <div class="container">
        <div class="row text-center mb-5">
            <div class="col">
                <h2 class="fw-bold">How Sapyyn Works</h2>
                <p class="lead text-muted">Referral in 3 Easy Steps</p>
            </div>
        </div>
        
        <div class="row g-4 justify-content-center">
            <div class="col-lg-4 col-md-6 text-center">
                <div class="bg-white rounded-4 p-4 h-100 shadow-sm">
                    <div class="bg-warning bg-opacity-10 rounded-circle p-3 d-inline-block mb-3">
                        <span class="fs-2 fw-bold text-warning">1</span>
                    </div>
                    <h5 class="fw-bold mb-3">Send Referral</h5>
                    <p class="text-muted">Enter patient info and select a specialist in Sapyyn. With one click, send the referral securely.</p>
                </div>
            </div>
            <div class="col-lg-4 col-md-6 text-center">
                <div class="bg-white rounded-4 p-4 h-100 shadow-sm">
                    <div class="bg-warning bg-opacity-10 rounded-circle p-3 d-inline-block mb-3">
                        <span class="fs-2 fw-bold text-warning">2</span>
                    </div>
                    <h5 class="fw-bold mb-3">Specialist Treats</h5>
                    <p class="text-muted">The specialist receives the referral, and Sapyyn automatically updates you when the patient schedules and completes treatment.</p>
                </div>
            </div>
            <div class="col-lg-4 col-md-6 text-center">
                <div class="bg-white rounded-4 p-4 h-100 shadow-sm">
                    <div class="bg-warning bg-opacity-10 rounded-circle p-3 d-inline-block mb-3">
                        <span class="fs-2 fw-bold text-warning">3</span>
                    </div>
                    <h5 class="fw-bold mb-3">Follow-up & Feedback</h5>
                    <p class="text-muted">Referring dentist gets notified of treatment completion and can coordinate follow-up. All notes and reports are stored in Sapyyn for review.</p>
                </div>
            </div>
        </div>
    </div>
</div>

<!-- Pricing Preview Section -->
<div class="bg-light py-5">
    <div class="container">
        <div class="row text-center mb-5">
            <div class="col">
                <h2 class="fw-bold">Simple, Transparent Pricing</h2>
                <p class="lead text-muted">Choose the perfect plan for your practice with our 14-day free trial</p>
            </div>
        </div>
        
        <div class="row g-4 justify-content-center">
            <!-- Starter Plan -->
            <div class="col-lg-3 col-md-6">
                <div class="card h-100 border-0 shadow-sm">
                    <div class="card-header bg-white text-center border-0 py-4">
                        <h4 class="fw-bold">Starter</h4>
                        <div class="pricing-amount">
                            <span class="currency">$</span>
                            <span class="amount">49.99</span>
                            <span class="period">/month</span>
                        </div>
                        <p class="text-muted small">Perfect for individual practitioners</p>
                    </div>
                    <div class="card-body">
                        <ul class="list-unstyled">
                            <li><i class="bi bi-check-circle-fill text-success me-2"></i>Up to 50 referrals/month</li>
                            <li><i class="bi bi-check-circle-fill text-success me-2"></i>6-digit provider code</li>
                            <li><i class="bi bi-check-circle-fill text-success me-2"></i>QR code generation</li>
                            <li><i class="bi bi-check-circle-fill text-success me-2"></i>5 GB storage</li>
                            <li><i class="bi bi-check-circle-fill text-success me-2"></i>Email support</li>
                        </ul>
                    </div>
                    <div class="card-footer bg-transparent text-center border-0 pb-4">
                        <a href="{{ url_for('get_started_page') }}" class="btn btn-outline-primary w-100">Get Started</a>
                    </div>
                </div>
            </div>

            <!-- Professional Plan (Most Popular) -->
            <div class="col-lg-3 col-md-6">
                <div class="card h-100 border-0 shadow-lg border-primary position-relative">
                    <div class="badge bg-primary position-absolute top-0 start-50 translate-middle">Most Popular</div>
                    <div class="card-header bg-primary text-white text-center border-0 py-4">
                        <h4 class="fw-bold">Professional</h4>
                        <div class="pricing-amount">
                            <span class="currency">$</span>
                            <span class="amount">99.99</span>
                            <span class="period">/month</span>
                        </div>
                        <p class="opacity-75 small">For growing practices</p>
                    </div>
                    <div class="card-body">
                        <ul class="list-unstyled">
                            <li><i class="bi bi-check-circle-fill text-success me-2"></i>Up to 200 referrals/month</li>
                            <li><i class="bi bi-check-circle-fill text-success me-2"></i>Multiple provider codes</li>
                            <li><i class="bi bi-check-circle-fill text-success me-2"></i>Advanced analytics</li>
                            <li><i class="bi bi-check-circle-fill text-success me-2"></i>25 GB storage</li>
                            <li><i class="bi bi-check-circle-fill text-success me-2"></i>Priority support</li>
                        </ul>
                    </div>
                    <div class="card-footer bg-transparent text-center border-0 pb-4">
                        <a href="{{ url_for('subscribe', plan_name='professional') }}" class="btn btn-primary w-100">Start Free Trial</a>
                    </div>
                </div>
            </div>

            <!-- Enterprise Plan -->
            <div class="col-lg-3 col-md-6">
                <div class="card h-100 border-0 shadow-sm">
                    <div class="card-header bg-dark text-white text-center border-0 py-4">
                        <h4 class="fw-bold">Enterprise</h4>
                        <div class="pricing-amount">
                            <span class="currency">$</span>
                            <span class="amount">499</span>
                            <span class="period">/month</span>
                        </div>
                        <p class="opacity-75 small">For large practices & hospitals</p>
                    </div>
                    <div class="card-body">
                        <ul class="list-unstyled">
                            <li><i class="bi bi-check-circle-fill text-success me-2"></i>Unlimited referrals</li>
                            <li><i class="bi bi-check-circle-fill text-success me-2"></i>Custom integrations</li>
                            <li><i class="bi bi-check-circle-fill text-success me-2"></i>Dedicated support</li>
                            <li><i class="bi bi-check-circle-fill text-success me-2"></i>100 GB storage</li>
                            <li><i class="bi bi-check-circle-fill text-success me-2"></i>24/7 phone support</li>
                        </ul>
                    </div>
                    <div class="card-footer bg-transparent text-center border-0 pb-4">
                        <a href="{{ url_for('subscribe', plan_name='enterprise') }}" class="btn btn-dark w-100">Contact Sales</a>
                    </div>
                </div>
            </div>
        </div>
        
        <div class="row mt-5">
            <div class="col text-center">
                <p class="text-muted mb-3">
                    <i class="bi bi-gift me-2"></i>
                    <strong>14-Day Free Trial</strong> - No credit card required. Cancel anytime.
                </p>
                <a href="{{ url_for('pricing') }}" class="btn btn-outline-primary">
                    View Complete Pricing Details
                </a>
            </div>
        </div>
    </div>
</div>

<!-- CTA Section -->
<div class="bg-primary text-white py-5" id="cta">
    <div class="container text-center">


        <div class="row justify-content-center">
            <div class="col-lg-8">
                <h2 class="fw-bold mb-3">Join 1000+ Healthcare Providers Already Using Sapyyn</h2>
                <p class="lead mb-4">Start your free trial today and see why dental professionals love our referral platform</p>
                
                {% if not session.user_id %}
                <!-- Primary CTA Form -->
                <div class="card bg-white text-dark p-4 mx-auto mb-4 shadow-lg border-0 rounded-3" style="max-width: 500px;">
                    <form id="ctaSignupForm" method="post" action="{{ url_for('register') }}">
                        <div class="row g-2">
                            <div class="col-md-8">
                                <input type="email" class="form-control form-control-lg" 
                                       name="email" 
                                       placeholder="Enter your work email" 
                                       required>
                            </div>
                            <div class="col-md-4">
                                <button type="submit" class="btn btn-primary btn-lg w-100">
                                    Start Free Trial
                                </button>
                            </div>
                        </div>
                        <input type="hidden" name="signup_type" value="cta">
                        <div class="text-center mt-2">
                            <small class="text-muted">14-day free trial • No credit card required</small>
                        </div>
                    </form>
                </div>
                
                <!-- Secondary CTAs -->
                <div class="d-flex justify-content-center gap-3 flex-wrap">
                    <a href="#" class="btn btn-outline-light btn-lg" data-bs-toggle="modal" data-bs-target="#demoModal">
                        <i class="bi bi-play-circle me-2"></i>Watch Demo
                    </a>
                    <a href="{{ url_for('pricing') }}" class="btn btn-outline-light btn-lg">
                        <i class="bi bi-info-circle me-2"></i>View Pricing
                    </a>
                </div>
                
                <!-- Social Proof -->
                <div class="mt-4">
                    <p class="small text-white-50 mb-2">Trusted by practices nationwide</p>
                    <div class="d-flex justify-content-center gap-4 flex-wrap text-white-50">
                        <span><i class="bi bi-star-fill me-1"></i>4.9/5 rating</span>
                        <span><i class="bi bi-shield-check me-1"></i>HIPAA compliant</span>
                        <span><i class="bi bi-clock me-1"></i>24/7 support</span>
                    </div>
                </div>
                {% else %}
                <!-- Logged in user CTA -->
                <a href="{{ url_for('new_referral') }}" class="btn btn-light btn-lg">
                    <i class="bi bi-plus-circle me-2"></i>Create Your First Referral
                </a>
                {% endif %}
            </div>
        </div>
    </div>
</div>

<!-- Referral Action Modal -->
<div class="modal fade" id="referralModal" tabindex="-1" aria-labelledby="referralModalLabel" aria-hidden="true">
    <div class="modal-dialog modal-lg">
        <div class="modal-content">
            <div class="modal-header border-0 pb-0">
                <h5 class="modal-title fw-bold" id="referralModalLabel">Start Referral Process</h5>
                <button type="button" class="btn-close" data-bs-dismiss="modal" aria-label="Close"></button>
            </div>
            <div class="modal-body">
                <div id="modalContent">
                    <!-- Content will be dynamically loaded -->
                </div>
            </div>
        </div>
    </div>
</div>

<!-- Newsletter Signup Section -->
<section id="newsletter-signup" class="py-5 bg-light">
    <div class="container">
        <div class="row justify-content-center">
            <div class="col-lg-6 text-center">
                <h3 class="fw-bold mb-3">Subscribe for Updates</h3>
                <p class="text-muted mb-4">Stay informed about the latest features, security updates, and best practices for patient referral management.</p>
                <form id="newsletter-form" class="row g-2 justify-content-center">
                    <div class="col-auto flex-fill" style="max-width: 300px;">
                        <input type="email" class="form-control" id="newsletter-email" placeholder="Enter your email" required>
                    </div>
                    <div class="col-auto">
                        <button type="submit" class="btn btn-primary">
                            <i class="bi bi-envelope me-1"></i>Subscribe
                        </button>
                    </div>
                </form>
                <p class="small text-muted mt-2 mb-0">
                    <i class="bi bi-shield-check me-1"></i>We respect your privacy. Unsubscribe anytime.
                </p>
            </div>
        </div>
    </div>
</section>

<!-- Call-to-Action Banner -->
<section id="cta-banner" class="py-5" style="background: linear-gradient(135deg, #007bff 0%, #0056b3 100%);">
    <div class="container">
        <div class="row justify-content-center text-center text-white">
            <div class="col-lg-8">
                <h2 class="display-5 fw-bold mb-3">Ready to modernize your referrals?</h2>
                <p class="lead mb-4">Get started with Sapyyn and connect your practice today. Join thousands of healthcare providers who trust our secure, HIPAA-compliant platform.</p>
                <div class="d-grid d-md-flex gap-3 justify-content-center">
                    <a href="{{ url_for('register') }}" class="btn btn-light btn-lg px-4">
                        <i class="bi bi-rocket-takeoff me-2"></i>Create Your Free Account
                    </a>
                    <a href="{{ url_for('contact') }}" class="btn btn-outline-light btn-lg px-4">
                        <i class="bi bi-telephone me-2"></i>Contact Sales
                    </a>
                </div>
                <p class="small mt-3 mb-0 opacity-75">
                    <i class="bi bi-shield-check me-1"></i>14-day free trial • No credit card required • HIPAA compliant
                </p>
            </div>
        </div>
    </div>
</section>

<!-- Subscription Required Modal -->
<div class="modal fade" id="subscriptionModal" tabindex="-1" aria-labelledby="subscriptionModalLabel" aria-hidden="true">
    <div class="modal-dialog">
        <div class="modal-content">
            <div class="modal-header border-0 pb-0">
                <h5 class="modal-title fw-bold text-primary" id="subscriptionModalLabel">
                    <i class="bi bi-star-fill me-2"></i>Subscription Required
                </h5>
                <button type="button" class="btn-close" data-bs-dismiss="modal" aria-label="Close"></button>
            </div>
            <div class="modal-body text-center">
                <div class="bg-primary bg-opacity-10 rounded-circle p-3 d-inline-block mb-3">
                    <i class="bi bi-lock-fill text-primary fs-1"></i>
                </div>
                <h4 class="fw-bold mb-3">Professional Features Await</h4>
                <p class="text-muted mb-4">Access to referral management features requires at minimum a trial subscription. Start your free 14-day trial to unlock:</p>
                
                <div class="row g-3 mb-4">
                    <div class="col-md-6">
                        <div class="feature-item">
                            <i class="bi bi-check-circle-fill text-success me-2"></i>
                            <span>Unlimited referrals</span>
                        </div>
                    </div>
                    <div class="col-md-6">
                        <div class="feature-item">
                            <i class="bi bi-check-circle-fill text-success me-2"></i>
                            <span>Priority support</span>
                        </div>
                    </div>
                    <div class="col-md-6">
                        <div class="feature-item">
                            <i class="bi bi-check-circle-fill text-success me-2"></i>
                            <span>QR code generation</span>
                        </div>
                    </div>
                    <div class="col-md-6">
                        <div class="feature-item">
                            <i class="bi bi-check-circle-fill text-success me-2"></i>
                            <span>Document management</span>
                        </div>
                    </div>
                </div>
                
                <div class="d-grid gap-2">
                    <a href="{{ url_for('start_free_trial') }}" class="btn btn-primary btn-lg">
                        <i class="bi bi-rocket-takeoff me-2"></i>Start Free 14-Day Trial
                    </a>
                    <a href="{{ url_for('pricing') }}" class="btn btn-outline-primary">
                        View All Plans
                    </a>
                </div>
                
                <p class="small text-muted mt-3 mb-0">
                    <i class="bi bi-shield-check me-1"></i>No credit card required • Cancel anytime
                </p>
            </div>
        </div>
    </div>
</div>
{% endblock %}

{% block extra_scripts %}
<script>
document.addEventListener('DOMContentLoaded', function() {
    // Rotating Images Functionality
    let slideIndex = 1;
    let slideInterval;
    
    function showSlides(n) {
        let slides = document.getElementsByClassName("image-slide");
        let dots = document.getElementsByClassName("dot");
        
        if (n > slides.length) { slideIndex = 1; }
        if (n < 1) { slideIndex = slides.length; }
        
        for (let i = 0; i < slides.length; i++) {
            slides[i].classList.remove("active");
        }
        
        for (let i = 0; i < dots.length; i++) {
            dots[i].classList.remove("active");
        }
        
        if (slides[slideIndex - 1]) {
            slides[slideIndex - 1].classList.add("active");
        }
        if (dots[slideIndex - 1]) {
            dots[slideIndex - 1].classList.add("active");
        }
    }
    
    function nextSlide() {
        slideIndex++;
        showSlides(slideIndex);
    }
    
    function currentSlide(n) {
        slideIndex = n;
        showSlides(slideIndex);
        resetInterval();
    }
    
    function resetInterval() {
        clearInterval(slideInterval);
        slideInterval = setInterval(nextSlide, 4000); // Change image every 4 seconds
    }
    
    // Make currentSlide function global for onclick handlers
    window.currentSlide = currentSlide;
    
    // Initialize slideshow
    showSlides(slideIndex);
    resetInterval();
    
    // Referral Action Buttons Handler
    const referralActionBtns = document.querySelectorAll('.referral-action-btn');
    
    referralActionBtns.forEach(btn => {
        btn.addEventListener('click', function(e) {
            e.preventDefault();
            
            const referralType = this.getAttribute('data-referral-type');
            
            {% if session.user_id %}
                // Check if user has subscription
                checkSubscriptionAndProceed(referralType);
            {% else %}
                // Show subscription modal for non-logged-in users
                showSubscriptionModal();
            {% endif %}
        });
    });
    
    function checkSubscriptionAndProceed(referralType) {
        // Show loading state
        const btn = event.target;
        const originalText = btn.innerHTML;
        btn.innerHTML = '<i class="spinner-border spinner-border-sm me-2"></i>Checking access...';
        btn.disabled = true;
        
        // Check subscription status via API
        fetch('/api/check-subscription')
            .then(response => response.json())
            .then(data => {
                if (data.has_subscription) {
                    // Proceed with referral creation
                    createReferral(referralType);
                } else {
                    // Show subscription required modal
                    showSubscriptionModal();
                }
            })
            .catch(error => {
                console.error('Error checking subscription:', error);
                showSubscriptionModal();
            })
            .finally(() => {
                // Restore button state
                btn.innerHTML = originalText;
                btn.disabled = false;
            });
    }
    
    function createReferral(referralType) {
        let modalContent = '';
        
        switch(referralType) {
            case 'emergency':
                modalContent = getEmergencyReferralContent();
                break;
            case 'routine':
                modalContent = getRoutineReferralContent();
                break;
            case 'consultation':
                modalContent = getConsultationContent();
                break;
        }
        
        document.getElementById('modalContent').innerHTML = modalContent;
        document.getElementById('referralModalLabel').textContent = getModalTitle(referralType);
        
        // Show the modal
        const modal = new bootstrap.Modal(document.getElementById('referralModal'));
        modal.show();
    }
    
    function getModalTitle(type) {
        switch(type) {
            case 'emergency': return 'Start Emergency Referral';
            case 'routine': return 'Create Routine Referral';
            case 'consultation': return 'Request Consultation';
            default: return 'Start Referral Process';
        }
    }
    
    function getEmergencyReferralContent() {
        return `
            <div class="text-center mb-4">
                <div class="bg-danger bg-opacity-10 rounded-circle p-3 d-inline-block mb-3">
                    <i class="bi bi-exclamation-triangle-fill text-danger fs-1"></i>
                </div>
                <h4 class="fw-bold text-danger">Emergency Referral</h4>
                <p class="text-muted">Urgent cases requiring immediate specialist attention</p>
            </div>
            
            <form id="emergencyReferralForm" action="/api/referral/emergency" method="post">
                <div class="row g-3">
                    <div class="col-md-6">
                        <label for="patientName" class="form-label">Patient Name *</label>
                        <input type="text" class="form-control" id="patientName" name="patient_name" required>
                    </div>
                    <div class="col-md-6">
                        <label for="urgencyLevel" class="form-label">Urgency Level *</label>
                        <select class="form-select" id="urgencyLevel" name="urgency_level" required>
                            <option value="critical">Critical - Immediate</option>
                            <option value="urgent">Urgent - Same Day</option>
                            <option value="priority">Priority - 24-48 Hours</option>
                        </select>
                    </div>
                    <div class="col-md-6">
                        <label for="referringDoctor" class="form-label">Referring Doctor</label>
                        <input type="text" class="form-control" id="referringDoctor" name="referring_doctor" value="{{ session.full_name }}">
                    </div>
                    <div class="col-md-6">
                        <label for="targetSpecialty" class="form-label">Target Specialty *</label>
                        <select class="form-select" id="targetSpecialty" name="target_specialty" required>
                            <option value="">Select Specialty</option>
                            <option value="oral_surgery">Oral Surgery</option>
                            <option value="endodontics">Endodontics</option>
                            <option value="periodontics">Periodontics</option>
                            <option value="orthodontics">Orthodontics</option>
                            <option value="prosthodontics">Prosthodontics</option>
                            <option value="pediatric">Pediatric Dentistry</option>
                        </select>
                    </div>
                    <div class="col-12">
                        <label for="emergencyDetails" class="form-label">Emergency Details *</label>
                        <textarea class="form-control" id="emergencyDetails" name="emergency_details" rows="3" 
                                  placeholder="Describe the emergency situation, symptoms, and why immediate attention is required" required></textarea>
                    </div>
                    <div class="col-12">
                        <label for="contactNumber" class="form-label">Emergency Contact Number *</label>
                        <input type="tel" class="form-control" id="contactNumber" name="contact_number" required>
                    </div>
                </div>
                
                <div class="alert alert-warning mt-3">
                    <i class="bi bi-exclamation-triangle me-2"></i>
                    <strong>Emergency Priority:</strong> This referral will be marked as urgent and sent immediately to available specialists.
                </div>
                
                <div class="d-flex gap-2 mt-4">
                    <button type="submit" class="btn btn-danger flex-fill">
                        <i class="bi bi-lightning-fill me-2"></i>Submit Emergency Referral
                    </button>
                    <button type="button" class="btn btn-outline-secondary" data-bs-dismiss="modal">Cancel</button>
                </div>
            </form>
        `;
    }
    
    function getRoutineReferralContent() {
        return `
            <div class="text-center mb-4">
                <div class="bg-primary bg-opacity-10 rounded-circle p-3 d-inline-block mb-3">
                    <i class="bi bi-clipboard2-heart-fill text-primary fs-1"></i>
                </div>
                <h4 class="fw-bold text-primary">Routine Referral</h4>
                <p class="text-muted">Standard referral with comprehensive documentation</p>
            </div>
            
            <form id="routineReferralForm" action="/api/referral/routine" method="post">
                <div class="row g-3">
                    <div class="col-md-6">
                        <label for="patientNameRoutine" class="form-label">Patient Name *</label>
                        <input type="text" class="form-control" id="patientNameRoutine" name="patient_name" required>
                    </div>
                    <div class="col-md-6">
                        <label for="patientAge" class="form-label">Patient Age</label>
                        <input type="number" class="form-control" id="patientAge" name="patient_age" min="1" max="120">
                    </div>
                    <div class="col-md-6">
                        <label for="referringDoctorRoutine" class="form-label">Referring Doctor</label>
                        <input type="text" class="form-control" id="referringDoctorRoutine" name="referring_doctor" value="{{ session.full_name }}">
                    </div>
                    <div class="col-md-6">
                        <label for="targetSpecialtyRoutine" class="form-label">Target Specialty *</label>
                        <select class="form-select" id="targetSpecialtyRoutine" name="target_specialty" required>
                            <option value="">Select Specialty</option>
                            <option value="oral_surgery">Oral Surgery</option>
                            <option value="endodontics">Endodontics</option>
                            <option value="periodontics">Periodontics</option>
                            <option value="orthodontics">Orthodontics</option>
                            <option value="prosthodontics">Prosthodontics</option>
                            <option value="pediatric">Pediatric Dentistry</option>
                        </select>
                    </div>
                    <div class="col-12">
                        <label for="medicalCondition" class="form-label">Medical Condition/Diagnosis *</label>
                        <textarea class="form-control" id="medicalCondition" name="medical_condition" rows="2" 
                                  placeholder="Primary diagnosis or condition requiring specialist care" required></textarea>
                    </div>
                    <div class="col-12">
                        <label for="treatmentHistory" class="form-label">Treatment History</label>
                        <textarea class="form-control" id="treatmentHistory" name="treatment_history" rows="2" 
                                  placeholder="Previous treatments, medications, and relevant medical history"></textarea>
                    </div>
                    <div class="col-md-6">
                        <label for="preferredDate" class="form-label">Preferred Appointment Date</label>
                        <input type="date" class="form-control" id="preferredDate" name="preferred_date" min="${new Date().toISOString().split('T')[0]}">
                    </div>
                    <div class="col-md-6">
                        <label for="insuranceInfo" class="form-label">Insurance Information</label>
                        <input type="text" class="form-control" id="insuranceInfo" name="insurance_info" placeholder="Insurance provider and plan">
                    </div>
                    <div class="col-12">
                        <label for="additionalNotes" class="form-label">Additional Notes</label>
                        <textarea class="form-control" id="additionalNotes" name="additional_notes" rows="2" 
                                  placeholder="Any additional information for the specialist"></textarea>
                    </div>
                </div>
                
                <div class="d-flex gap-2 mt-4">
                    <button type="submit" class="btn btn-primary flex-fill">
                        <i class="bi bi-plus-circle me-2"></i>Create Referral
                    </button>
                    <button type="button" class="btn btn-outline-secondary" data-bs-dismiss="modal">Cancel</button>
                </div>
            </form>
        `;
    }
    
    function getConsultationContent() {
        return `
            <div class="text-center mb-4">
                <div class="bg-success bg-opacity-10 rounded-circle p-3 d-inline-block mb-3">
                    <i class="bi bi-chat-dots-fill text-success fs-1"></i>
                </div>
                <h4 class="fw-bold text-success">Request Consultation</h4>
                <p class="text-muted">Connect with specialists for expert guidance</p>
            </div>
            
            <form id="consultationForm" action="/api/consultation/request" method="post">
                <div class="row g-3">
                    <div class="col-md-6">
                        <label for="consultationType" class="form-label">Consultation Type *</label>
                        <select class="form-select" id="consultationType" name="consultation_type" required>
                            <option value="">Select Type</option>
                            <option value="second_opinion">Second Opinion</option>
                            <option value="treatment_planning">Treatment Planning</option>
                            <option value="case_discussion">Case Discussion</option>
                            <option value="educational">Educational Consultation</option>
                        </select>
                    </div>
                    <div class="col-md-6">
                        <label for="specialtyConsult" class="form-label">Specialty Area *</label>
                        <select class="form-select" id="specialtyConsult" name="specialty" required>
                            <option value="">Select Specialty</option>
                            <option value="oral_surgery">Oral Surgery</option>
                            <option value="endodontics">Endodontics</option>
                            <option value="periodontics">Periodontics</option>
                            <option value="orthodontics">Orthodontics</option>
                            <option value="prosthodontics">Prosthodontics</option>
                            <option value="pediatric">Pediatric Dentistry</option>
                        </select>
                    </div>
                    <div class="col-12">
                        <label for="caseDescription" class="form-label">Case Description *</label>
                        <textarea class="form-control" id="caseDescription" name="case_description" rows="3" 
                                  placeholder="Describe the case you'd like to discuss with a specialist" required></textarea>
                    </div>
                    <div class="col-12">
                        <label for="specificQuestions" class="form-label">Specific Questions</label>
                        <textarea class="form-control" id="specificQuestions" name="specific_questions" rows="2" 
                                  placeholder="Any specific questions you have for the specialist"></textarea>
                    </div>
                    <div class="col-md-6">
                        <label for="urgencyConsult" class="form-label">Urgency Level</label>
                        <select class="form-select" id="urgencyConsult" name="urgency">
                            <option value="normal">Normal (3-5 days)</option>
                            <option value="priority">Priority (1-2 days)</option>
                            <option value="urgent">Urgent (Same day)</option>
                        </select>
                    </div>
                    <div class="col-md-6">
                        <label for="preferredMethod" class="form-label">Preferred Communication</label>
                        <select class="form-select" id="preferredMethod" name="preferred_method">
                            <option value="chat">In-platform Chat</option>
                            <option value="video">Video Call</option>
                            <option value="phone">Phone Call</option>
                            <option value="email">Email</option>
                        </select>
                    </div>
                </div>
                
                <div class="alert alert-info mt-3">
                    <i class="bi bi-info-circle me-2"></i>
                    <strong>HIPAA Compliant:</strong> All consultations are conducted through secure, encrypted channels.
                </div>
                
                <div class="d-flex gap-2 mt-4">
                    <button type="submit" class="btn btn-success flex-fill">
                        <i class="bi bi-chat-square-text me-2"></i>Submit Consultation Request
                    </button>
                    <button type="button" class="btn btn-outline-secondary" data-bs-dismiss="modal">Cancel</button>
                </div>
            </form>
        `;
    }
    
    function showSubscriptionModal() {
        const subscriptionModal = new bootstrap.Modal(document.getElementById('subscriptionModal'));
        subscriptionModal.show();
    }
    
    // Handle form submissions in the referral modal
    document.addEventListener('submit', function(e) {
        if (e.target.matches('#emergencyReferralForm, #routineReferralForm, #consultationForm')) {
            e.preventDefault();
            submitReferralForm(e.target);
        }
    });
    
    function submitReferralForm(form) {
        const submitBtn = form.querySelector('button[type="submit"]');
        const originalText = submitBtn.innerHTML;
        
        // Show loading state
        submitBtn.innerHTML = '<i class="spinner-border spinner-border-sm me-2"></i>Processing...';
        submitBtn.disabled = true;
        
        // Prepare form data
        const formData = new FormData(form);
        
        // Submit form
        fetch(form.action, {
            method: 'POST',
            body: formData
        })
        .then(response => response.json())
        .then(data => {
            if (data.success) {
                // Show success message and redirect
                showSuccessMessage(data.message, data.referral_id);
                setTimeout(() => {
                    window.location.href = data.redirect_url || '/dashboard';
                }, 2000);
            } else {
                // Show error message
                showErrorMessage(data.message || 'An error occurred while processing your request.');
            }
        })
        .catch(error => {
            console.error('Error:', error);
            showErrorMessage('Network error. Please check your connection and try again.');
        })
        .finally(() => {
            // Restore button state
            submitBtn.innerHTML = originalText;
            submitBtn.disabled = false;
        });
    }
    
    function showSuccessMessage(message, referralId) {
        const modalContent = document.getElementById('modalContent');
        modalContent.innerHTML = `
            <div class="text-center py-4">
                <div class="bg-success bg-opacity-10 rounded-circle p-3 d-inline-block mb-3">
                    <i class="bi bi-check-circle-fill text-success fs-1"></i>
                </div>
                <h4 class="fw-bold text-success mb-3">Request Submitted Successfully!</h4>
                <p class="text-muted mb-3">${message}</p>
                ${referralId ? `<p class="fw-bold">Referral ID: <span class="text-primary">${referralId}</span></p>` : ''}
                <div class="d-grid gap-2 mt-4">
                    <a href="/dashboard" class="btn btn-primary">Go to Dashboard</a>
                    <button type="button" class="btn btn-outline-secondary" data-bs-dismiss="modal">Close</button>
                </div>
            </div>
        `;
    }
    
    function showErrorMessage(message) {
        const alert = document.createElement('div');
        alert.className = 'alert alert-danger alert-dismissible fade show mt-3';
        alert.innerHTML = `
            <i class="bi bi-exclamation-triangle me-2"></i>
            ${message}
            <button type="button" class="btn-close" data-bs-dismiss="alert"></button>
        `;
        
        const modalContent = document.getElementById('modalContent');
        modalContent.insertBefore(alert, modalContent.firstChild);
    }
    
    // Inline Signup Forms Handler
    const inlineSignupForm = document.getElementById('inlineSignupForm');
    const ctaSignupForm = document.getElementById('ctaSignupForm');
    
    function handleSignupForm(form) {
        if (!form) return;
        
        form.addEventListener('submit', function(e) {
            const email = form.querySelector('input[name="email"]').value.trim();
            
            // Basic email validation
            if (!email || !email.includes('@')) {
                e.preventDefault();
                alert('Please enter a valid email address');
                return;
            }
            
            // Show loading state
            const submitBtn = form.querySelector('button[type="submit"]');
            const originalText = submitBtn.innerHTML;
            submitBtn.innerHTML = '<i class="spinner-border spinner-border-sm me-2"></i>Processing...';
            submitBtn.disabled = true;
            
            // Add additional fields for registration
            const hiddenFields = [
                { name: 'full_name', value: email.split('@')[0] }, // Default name from email
                { name: 'username', value: email },
                { name: 'password', value: 'temp_password_' + Math.random().toString(36).substr(2, 9) },
                { name: 'role', value: 'dentist' }
            ];
            
            hiddenFields.forEach(field => {
                const input = document.createElement('input');
                input.type = 'hidden';
                input.name = field.name;
                input.value = field.value;
                form.appendChild(input);
            });
        });
    }
    
    handleSignupForm(inlineSignupForm);
    handleSignupForm(ctaSignupForm);
    
    // Quick referral form handler
    const quickReferralForm = document.getElementById('quickReferralForm');
    const providerCodeInput = document.getElementById('homeProviderCode');
    
    if (quickReferralForm) {
        quickReferralForm.addEventListener('submit', function(e) {
            e.preventDefault();
            
            const providerCode = providerCodeInput.value.trim();
            
            // Validate 6-digit code
            if (providerCode.length !== 6 || isNaN(providerCode)) {
                alert('Please enter a valid 6-digit provider code');
                providerCodeInput.focus();
                return;
            }
            
            // Show loading state
            const submitBtn = quickReferralForm.querySelector('button[type="submit"]');
            const originalText = submitBtn.innerHTML;
            submitBtn.innerHTML = '<i class="spinner-border spinner-border-sm me-2"></i>Connecting...';
            submitBtn.disabled = true;
            
            // Check provider code via API
            fetch('/api/provider-code/validate', {
                method: 'POST',
                headers: {
                    'Content-Type': 'application/json',
                },
                body: JSON.stringify({ provider_code: providerCode })
            })
            .then(response => response.json())
            .then(data => {
                if (data.valid) {
                    {% if session.user_id %}
                    // Redirect to appropriate portal with provider code
                    window.location.href = '/portal/patient?provider_code=' + providerCode;
                    {% else %}
                    // Redirect to registration with provider code
                    window.location.href = '/register?provider_code=' + providerCode + '&role=patient';
                    {% endif %}
                } else {
                    alert('Invalid provider code. Please check the code and try again.');
                    submitBtn.innerHTML = originalText;
                    submitBtn.disabled = false;
                }
            })
            .catch(error => {
                console.error('Error validating provider code:', error);
                alert('Error validating code. Please try again.');
                submitBtn.innerHTML = originalText;
                submitBtn.disabled = false;
            });
        });
        
        // Format input as user types
        providerCodeInput.addEventListener('input', function(e) {
            // Only allow numbers
            this.value = this.value.replace(/[^0-9]/g, '');
            
            // Add visual feedback for valid length
            if (this.value.length === 6) {
                this.classList.add('is-valid');
                this.classList.remove('is-invalid');
            } else if (this.value.length > 0) {
                this.classList.add('is-invalid');
                this.classList.remove('is-valid');
            } else {
                this.classList.remove('is-valid', 'is-invalid');
            }
        });
    }
    
    // Email input validation feedback
    const emailInputs = document.querySelectorAll('input[type="email"]');
    emailInputs.forEach(input => {
        input.addEventListener('blur', function() {
            const emailRegex = /^[^\s@]+@[^\s@]+\.[^\s@]+$/;
            if (this.value && !emailRegex.test(this.value)) {
                this.classList.add('is-invalid');
                this.classList.remove('is-valid');
            } else if (this.value) {
                this.classList.add('is-valid');
                this.classList.remove('is-invalid');
            } else {
                this.classList.remove('is-valid', 'is-invalid');
            }
        });
    });
});
</script>

<script>
// Newsletter signup form handling
document.addEventListener('DOMContentLoaded', function() {
    const newsletterForm = document.getElementById('newsletter-form');
    const emailInput = document.getElementById('newsletter-email');
    
    if (newsletterForm) {
        newsletterForm.addEventListener('submit', function(e) {
            e.preventDefault();
            
            const email = emailInput.value.trim();
            if (!email) {
                showMessage('Please enter your email address.', 'warning');
                return;
            }
            
            // Basic email validation
            const emailRegex = /^[^\s@]+@[^\s@]+\.[^\s@]+$/;
            if (!emailRegex.test(email)) {
                showMessage('Please enter a valid email address.', 'warning');
                return;
            }
            
            // Simulate newsletter subscription
            const submitBtn = this.querySelector('button[type="submit"]');
            const originalText = submitBtn.innerHTML;
            submitBtn.innerHTML = '<i class="bi bi-hourglass-split me-1"></i>Subscribing...';
            submitBtn.disabled = true;
            
            // Simulate API call
            setTimeout(() => {
                emailInput.value = '';
                submitBtn.innerHTML = '<i class="bi bi-check-circle me-1"></i>Subscribed!';
                submitBtn.classList.remove('btn-primary');
                submitBtn.classList.add('btn-success');
                
                showMessage('Thank you for subscribing! You\'ll receive updates about Sapyyn features and best practices.', 'success');
                
                // Reset button after 3 seconds
                setTimeout(() => {
                    submitBtn.innerHTML = originalText;
                    submitBtn.disabled = false;
                    submitBtn.classList.remove('btn-success');
                    submitBtn.classList.add('btn-primary');
                }, 3000);
            }, 1500);
        });
    }
    
    function showMessage(message, type) {
        // Create alert if it doesn't exist
        let alertContainer = document.querySelector('.newsletter-alert');
        if (!alertContainer) {
            alertContainer = document.createElement('div');
            alertContainer.className = 'newsletter-alert mt-3';
            newsletterForm.parentNode.appendChild(alertContainer);
        }
        
        const alertClass = type === 'success' ? 'alert-success' : 
                          type === 'warning' ? 'alert-warning' : 'alert-info';
        
        alertContainer.innerHTML = `
            <div class="alert ${alertClass} alert-dismissible fade show" role="alert">
                ${message}
                <button type="button" class="btn-close" data-bs-dismiss="alert" aria-label="Close"></button>
            </div>
        `;
        
        // Auto-hide after 5 seconds
        setTimeout(() => {
            const alert = alertContainer.querySelector('.alert');
            if (alert) {
                alert.classList.remove('show');
                setTimeout(() => {
                    alertContainer.innerHTML = '';
                }, 150);
            }
        }, 5000);
    }
});
</script>

<style>
/* Referral Management Section Styles */
.referral-management-section {
    background: linear-gradient(135deg, #f8f9fa 0%, #e3f2fd 100%);
}

.referral-action-card {
    transition: all 0.3s ease;
    border-radius: 15px;
    overflow: hidden;
    position: relative;
}

.referral-action-card:hover {
    transform: translateY(-10px);
    box-shadow: 0 20px 40px rgba(0,0,0,0.15);
}

.referral-action-card::before {
    content: '';
    position: absolute;
    top: 0;
    left: 0;
    right: 0;
    height: 4px;
    background: linear-gradient(90deg, #007bff, #0056b3);
    opacity: 0;
    transition: opacity 0.3s ease;
}

.emergency-card::before {
    background: linear-gradient(90deg, #dc3545, #b02a37);
}

.routine-card::before {
    background: linear-gradient(90deg, #007bff, #0056b3);
}

.consultation-card::before {
    background: linear-gradient(90deg, #198754, #146c43);
}

.referral-action-card:hover::before {
    opacity: 1;
}

.referral-action-btn {
    border-radius: 12px;
    font-weight: 600;
    letter-spacing: 0.5px;
    transition: all 0.3s ease;
    position: relative;
    overflow: hidden;
}

.referral-action-btn::before {
    content: '';
    position: absolute;
    top: 0;
    left: -100%;
    width: 100%;
    height: 100%;
    background: linear-gradient(90deg, transparent, rgba(255,255,255,0.2), transparent);
    transition: left 0.5s ease;
}

.referral-action-btn:hover::before {
    left: 100%;
}

.quick-access-card {
    border-radius: 15px;
    border: 2px solid #ffc107;
    background: linear-gradient(135deg, #fff 0%, #fffdf7 100%);
}

/* Modal Styles */
.modal-content {
    border-radius: 15px;
    border: none;
    box-shadow: 0 20px 60px rgba(0,0,0,0.3);
}

.modal-header {
    border-radius: 15px 15px 0 0;
}

.feature-item {
    text-align: left;
    padding: 0.5rem 0;
}

/* Form Styles in Modals */
.modal .form-control {
    border-radius: 8px;
    border: 1px solid #dee2e6;
    transition: all 0.3s ease;
}

.modal .form-control:focus {
    border-color: #007bff;
    box-shadow: 0 0 0 0.2rem rgba(0, 123, 255, 0.25);
}

.modal .form-select {
    border-radius: 8px;
}

.modal .btn {
    border-radius: 8px;
    font-weight: 600;
}

/* Loading Animation */
@keyframes spin {
    0% { transform: rotate(0deg); }
    100% { transform: rotate(360deg); }
}

.spinner-border-sm {
    width: 1rem;
    height: 1rem;
    border-width: 0.2em;
}

/* Alert Styles */
.alert {
    border-radius: 12px;
    border: none;
}

.alert-warning {
    background-color: #fff3cd;
    border-left: 4px solid #ffc107;
}

.alert-info {
    background-color: #d1ecf1;
    border-left: 4px solid #17a2b8;
}

.alert-success {
    background-color: #d4edda;
    border-left: 4px solid #28a745;
}

.alert-danger {
    background-color: #f8d7da;
    border-left: 4px solid #dc3545;
}

/* Badge Enhancements */
.badge {
    font-weight: 500;
    padding: 0.5rem 0.75rem;
    border-radius: 20px;
    font-size: 0.75rem;
}

/* Responsive Enhancements */
@media (max-width: 768px) {
    .referral-action-card {
        margin-bottom: 1.5rem;
    }
    
    .modal-dialog {
        margin: 1rem;
    }
    
    .quick-access-card .row {
        text-align: center;
    }
    
    .quick-access-card .col-md-6:last-child {
        margin-top: 1rem;
    }
}

/* Hero Section Rotating Images */
.hero-image-container {
    position: relative;
    width: 100%;
    max-width: 400px;
    margin: 0 auto;
}

.rotating-images {
    position: relative;
    width: 100%;
    height: 300px;
    border-radius: 15px;
    overflow: hidden;
    box-shadow: 0 10px 30px rgba(0,0,0,0.2);
}

.image-slide {
    position: absolute;
    top: 0;
    left: 0;
    width: 100%;
    height: 100%;
    opacity: 0;
    transition: opacity 0.8s ease-in-out;
    display: flex;
    align-items: center;
    justify-content: center;
    overflow: hidden;
}

.image-slide.active {
    opacity: 1;
}

.dental-image {
    width: 100%;
    height: 100%;
    display: flex;
    align-items: center;
    justify-content: center;
    border-radius: 15px;
    overflow: hidden;
}

.dental-image img {
    max-width: 100%;
    max-height: 100%;
    width: auto;
    height: auto;
    transition: transform 0.3s ease;
    object-fit: cover;
}

.dental-image img:hover {
    transform: scale(1.05);
}

.slide-caption {
    position: absolute;
    left: 0;
    right: 0;
    bottom: 0;
    padding: 0.5rem 1rem;
    background: rgba(0, 0, 0, 0.5);
    color: #fff;
    text-align: center;
}

.slide-caption h5 {
    font-size: 1.25rem;
    font-weight: 600;
    margin-bottom: 0.25rem;
}

.slide-caption p {
    font-size: 0.9rem;
    margin: 0;
}

.image-dots {
    text-align: center;
    margin-top: 15px;
}

.dot {
    cursor: pointer;
    height: 12px;
    width: 12px;
    margin: 0 5px;
    background-color: rgba(255,255,255,0.5);
    border-radius: 50%;
    display: inline-block;
    transition: background-color 0.3s ease;
}

.dot.active, .dot:hover {
    background-color: rgba(255,255,255,0.9);
}

/* Sticky Navigation Enhancements */
.navbar.sticky-top {
    transition: all 0.3s ease-in-out;
}

.navbar-scrolled {
    background-color: rgba(13, 110, 253, 0.95) !important;
    backdrop-filter: blur(10px);
    box-shadow: 0 2px 20px rgba(0,0,0,0.1);
}

/* CTA Button Pulse Animation */
.btn-pulse {
    animation: pulse 2s infinite;
}

@keyframes pulse {
    0% {
        box-shadow: 0 0 0 0 rgba(255, 255, 255, 0.4);
    }
    70% {
        box-shadow: 0 0 0 10px rgba(255, 255, 255, 0);
    }
    100% {
        box-shadow: 0 0 0 0 rgba(255, 255, 255, 0);
    }
}

/* Benefit Cards Styles */
.benefit-card {
    transition: all 0.3s ease;
    border-radius: 15px;
}

.benefit-card:hover {
    transform: translateY(-8px);
    box-shadow: 0 15px 35px rgba(0,0,0,0.1);
}

.benefit-card .card-body {
    position: relative;
    overflow: hidden;
}

.benefit-card .card-body::before {
    content: '';
    position: absolute;
    top: -50%;
    left: -50%;
    width: 200%;
    height: 200%;
    background: linear-gradient(45deg, transparent, rgba(255,255,255,0.1), transparent);
    transform: rotate(45deg);
    transition: all 0.5s ease;
    opacity: 0;
}

.benefit-card:hover .card-body::before {
    animation: shimmer 0.8s ease-in-out;
}

@keyframes shimmer {
    0% {
        transform: translateX(-100%) translateY(-100%) rotate(45deg);
        opacity: 0;
    }
    50% {
        opacity: 1;
    }
    100% {
        transform: translateX(100%) translateY(100%) rotate(45deg);
        opacity: 0;
    }
}

.benefit-highlight {
    background: rgba(25, 135, 84, 0.1);
    border-radius: 20px;
    padding: 0.5rem 1rem;
    display: inline-block;
    margin-top: 1rem;
}

/* Icon animation */
.benefit-card .rounded-circle i {
    transition: all 0.3s ease;
}

.benefit-card:hover .rounded-circle i {
    transform: scale(1.1);
}

/* Pricing Section Styles */
.pricing-amount {
    font-size: 2.5rem;
    font-weight: bold;
    color: inherit;
}

.pricing-amount .currency {
    font-size: 1.2rem;
    vertical-align: top;
}

.pricing-amount .period {
    font-size: 1rem;
    color: #6c757d;
}

.card:hover {
    transform: translateY(-5px);
    transition: transform 0.3s ease, box-shadow 0.3s ease;
}

.badge.bg-primary {
    font-size: 0.75rem;
    padding: 0.5rem 1rem;
    border-radius: 2rem;
}

/* Quick Referral Section Styles */
.quick-referral-section {
    background: linear-gradient(135deg, #f8f9fa 0%, #e3f2fd 100%);
}

.quick-referral-card {
    border-radius: 15px;
    box-shadow: 0 10px 30px rgba(0,0,0,0.1);
}

/* Inline Signup Form Styles */
#hero .card {
    border-radius: 15px;
    box-shadow: 0 15px 40px rgba(0,0,0,0.1);
}

#cta .card {
    border-radius: 15px;
    box-shadow: 0 15px 40px rgba(0,0,0,0.2);
}

/* Form validation styles */
.form-control.is-valid {
    border-color: #198754;
    padding-right: calc(1.5em + 0.75rem);
    background-image: url("data:image/svg+xml,%3csvg xmlns='http://www.w3.org/2000/svg' viewBox='0 0 8 8'%3e%3cpath fill='%23198754' d='m2.3 6.73.5-.5 2.2-2.2.5-.5-.5-.5-.5-.5-1.7 1.7L2 3.93l.8.8-.5.5z'/%3e%3c/svg%3e");
    background-repeat: no-repeat;
    background-position: right calc(0.375em + 0.1875rem) center;
    background-size: calc(0.75em + 0.375rem) calc(0.75em + 0.375rem);
}

.form-control.is-invalid {
    border-color: #dc3545;
    padding-right: calc(1.5em + 0.75rem);
    background-image: url("data:image/svg+xml,%3csvg xmlns='http://www.w3.org/2000/svg' viewBox='0 0 12 12' width='12' height='12' fill='none' stroke='%23dc3545'%3e%3ccircle cx='6' cy='6' r='4.5'/%3e%3cpath d='m5.8 4.6 2.4 2.4m0-2.4L5.8 7'/%3e%3c/svg%3e");
    background-repeat: no-repeat;
    background-position: right calc(0.375em + 0.1875rem) center;
    background-size: calc(0.75em + 0.375rem) calc(0.75em + 0.375rem);
}

/* Responsive adjustments */
@media (max-width: 768px) {
    .rotating-images {
        height: 250px;
    }
    
    .navbar-nav .btn {
        margin-top: 0.5rem;
        margin-bottom: 0.5rem;
    }
    
    #hero .card {
        margin-bottom: 2rem;
    }
}
</style>
{% endblock %}<|MERGE_RESOLUTION|>--- conflicted
+++ resolved
@@ -295,60 +295,25 @@
     </div>
 </div>
 
-<<<<<<< HEAD
-<!-- Key Features with Benefits Section -->
-=======
+
 <!-- Key Benefits/Features Section -->
->>>>>>> 8e654e4d
+
 <div class="py-5" id="benefits">
     <div class="container">
         <div class="row text-center mb-5">
             <div class="col">
-<<<<<<< HEAD
-                <h2 class="fw-bold">Key Features That Transform Your Practice</h2>
-                <p class="lead text-muted">Discover how Sapyyn addresses your most critical patient referral needs with powerful, easy-to-use features</p>
-=======
+
 
 
                 <h2 class="fw-bold">Connect, Collaborate, and Transform Dental Care</h2>
                 <p class="lead text-muted">Build stronger professional networks and deliver better patient outcomes through seamless collaboration between general dentists and specialists</p>
 
->>>>>>> 8e654e4d
+
             </div>
         </div>
         
         <div class="row g-4 mb-5">
-<<<<<<< HEAD
-            <!-- Feature 1: Seamless Patient Management -->
-            <div class="col-lg-6 col-md-6">
-                <div class="card h-100 shadow-sm border-0 feature-card">
-                    <div class="card-body p-4">
-                        <div class="d-flex align-items-start">
-                            <div class="bg-primary bg-opacity-10 rounded-circle p-3 me-3 flex-shrink-0">
-                                <i class="bi bi-clipboard2-check-fill text-primary fs-2"></i>
-                            </div>
-                            <div>
-                                <h4 class="fw-bold mb-3 text-primary">Seamless Patient Management</h4>
-                                <p class="text-muted mb-3">
-                                    <strong>Track every referral from send-off to outcome.</strong> Automatic status updates keep everyone informed, preventing patients from getting lost in the referral process.
-                                </p>
-                                <div class="feature-highlights">
-                                    <div class="d-flex align-items-center mb-2">
-                                        <i class="bi bi-check-circle-fill text-success me-2"></i>
-                                        <small class="text-muted">Real-time status tracking</small>
-                                    </div>
-                                    <div class="d-flex align-items-center mb-2">
-                                        <i class="bi bi-check-circle-fill text-success me-2"></i>
-                                        <small class="text-muted">Automated notifications</small>
-                                    </div>
-                                    <div class="d-flex align-items-center">
-                                        <i class="bi bi-check-circle-fill text-success me-2"></i>
-                                        <small class="text-muted">Complete referral visibility</small>
-                                    </div>
-                                </div>
-                            </div>
-                        </div>
-=======
+
             <!-- Simplified Referrals -->
             <div class="col-lg-3 col-md-6">
                 <div class="card h-100 shadow-sm border-0 benefit-card">
@@ -396,12 +361,12 @@
                             Automatic SMS/email updates to patients with specialist info and appointment reminders, so patients never fall through the cracks in transition.
                         </p>
 
->>>>>>> 8e654e4d
-                    </div>
-                </div>
-            </div>
-            
-<<<<<<< HEAD
+
+                    </div>
+                </div>
+            </div>
+            
+
             <!-- Feature 2: Fast, Paperless Workflow -->
             <div class="col-lg-6 col-md-6">
                 <div class="card h-100 shadow-sm border-0 feature-card">
@@ -497,19 +462,6 @@
                                 </div>
                             </div>
                         </div>
-=======
-            <!-- Insights & Growth -->
-            <div class="col-lg-3 col-md-6">
-                <div class="card h-100 shadow-sm border-0 benefit-card">
-                    <div class="card-body text-center p-4">
-                        <div class="bg-warning bg-opacity-10 rounded-circle p-3 d-inline-block mb-3">
-                            <i class="bi bi-bar-chart text-warning fs-1"></i>
-                        </div>
-                        <h4 class="fw-bold mb-3">Insights & Growth</h4>
-                        <p class="text-muted">
-                            Analytics dashboard to monitor referral outcomes, referral sources, and conversion rates. Identify opportunities to strengthen your referral network and grow your practice.
-                        </p>
->>>>>>> 8e654e4d
                     </div>
                 </div>
             </div>
