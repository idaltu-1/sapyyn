{% extends "base.html" %}

{% block title %}Sapyyn - Transforming Dental Referrals | Secure Network for Dentists & Specialists{% endblock %}

{% block description %}Transforming dental referrals with Sapyyn's secure, HIPAA-compliant platform. Connect general dentists, specialists, and patients seamlessly. No referral slips through the cracks.{% endblock %}

{% block structured_data %}
<script type="application/ld+json">
{
    "@context": "https://schema.org",
    "@type": "WebPage",
    "name": "Sapyyn Patient Referral System",
    "description": "Secure, HIPAA-compliant dental referral network connecting general dentists, specialists, and patients",
    "url": "{{ request.url }}",
    "mainEntity": {
        "@type": "SoftwareApplication",
        "name": "Sapyyn",
        "applicationCategory": "HealthApplication",
        "operatingSystem": "Web Browser",
        "offers": {
            "@type": "Offer",
            "price": "0",
            "priceCurrency": "USD"
        },
        "featureList": [
            "HIPAA Compliant Document Management",
            "QR Code Patient Tracking", 
            "Secure Provider Communication",
            "Real-time Referral Status Updates"
        ]
    }
}
</script>
{% endblock %}

{% block content %}
<!-- Enhanced Hero Section with Gradient Background -->
<div class="hero-section" id="hero">
    <div class="container position-relative">
        <div class="row align-items-center min-vh-75">
            <div class="col-lg-6">
                <div class="hero-content">
                    <div class="hero-badge mb-3">
                        <span class="badge bg-warning text-dark px-3 py-2 rounded-pill">
                            <i class="bi bi-star-fill me-1"></i>
                            Trusted by 1000+ Dental Practices & Specialists
                        </span>
                    </div>
                    <h1 class="hero-title display-3 fw-bold mb-4 text-white">
                        <span class="text-gradient">Transforming Dental Referrals</span>
                        <br>Seamless, Paperless, and Patient-Centered
                    </h1>
                    <p class="hero-subtitle lead mb-4 text-white-75">
                        Connect general dentists, specialists, and patients on one secure network to ensure no referral slips through the cracks. Faster referrals, better care coordination.
                    </p>
                    
                    {% if not session.user_id %}
                    <!-- Enhanced Inline Email Signup Form -->
                    <div class="cta-card bg-white p-4 mb-4 shadow-lg border-0 rounded-4">
                        <div class="text-center mb-3">
                            <h5 class="fw-bold text-primary mb-2">
                                <i class="bi bi-rocket-takeoff me-2"></i>Start Your Free 14-Day Trial
                            </h5>
                            <p class="text-muted small mb-0">Join thousands of dental professionals already using Sapyyn</p>
                        </div>
                        <form id="inlineSignupForm" class="signup-form" method="post" action="{{ url_for('register') }}">
                            <div class="input-group input-group-lg mb-3">
                                <span class="input-group-text bg-light border-end-0">
                                    <i class="bi bi-envelope text-muted"></i>
                                </span>
                                <input type="email" 
                                       class="form-control border-start-0 ps-0" 
                                       name="email" 
                                       id="heroEmail" 
                                       placeholder="Enter your dental practice email" 
                                       required>
                                <button type="submit" class="btn btn-primary btn-lg px-4">
                                    <i class="bi bi-arrow-right me-1"></i>Get Started
                                </button>
                            </div>
                            <input type="hidden" name="signup_type" value="inline">
                        </form>
                        <div class="text-center">
                            <div class="trust-indicators small text-muted">
                                <i class="bi bi-shield-check text-success me-1"></i>No credit card required
                                <span class="mx-2">•</span>
                                <i class="bi bi-clock text-primary me-1"></i>14-day free trial
                                <span class="mx-2">•</span>
                                <i class="bi bi-x-circle text-info me-1"></i>Cancel anytime
                            </div>
                        </div>
                    </div>
                    <!-- Secondary CTAs with Better Styling -->
                    <div class="hero-actions d-flex flex-wrap gap-3 align-items-center">
                        <a href="#" class="btn btn-outline-light btn-lg px-4" data-bs-toggle="modal" data-bs-target="#demoModal">
                            <i class="bi bi-play-circle me-2"></i>Watch Demo
                        </a>
                        <a href="{{ url_for('login') }}" class="btn btn-link text-white text-decoration-none fw-medium">
                            Already have an account? <u class="text-warning">Sign in</u>
                        </a>
                    </div>
                    {% else %}
                    <!-- Logged in user CTAs -->
                    <div class="hero-actions d-grid d-md-flex gap-3">
                        <a href="{{ url_for('dashboard') }}" class="btn btn-light btn-lg px-4">
                            <i class="bi bi-speedometer2 me-2"></i>Go to Dashboard
                        </a>
                        <a href="{{ url_for('new_referral') }}" class="btn btn-warning btn-lg px-4">
                            <i class="bi bi-plus-circle me-2"></i>Create Referral
                        </a>
                    </div>
                    {% endif %}
                </div>
            </div>
            <div class="col-lg-6 text-center">
                <div class="hero-image-container">
                    <div class="rotating-images">
                        <div class="image-slide active" id="slide1">
                            <div class="dental-image">
                                <img src="{{ url_for('static', filename='images/dental/dental-team.jpg') }}"
                                     alt="Experienced Dental Team"
                                     class="img-fluid rounded-3 shadow-lg">
                            </div>
                            <div class="slide-caption">
                                <h5>Caring Professionals</h5>
                                <p>Friendly staff ready to help</p>
                            </div>
                        </div>
                        <div class="image-slide" id="slide2">
                            <div class="dental-image">
                                <img src="{{ url_for('static', filename='images/dental/dental-patient.jpg') }}"
                                     alt="Happy Dental Patients"
                                     class="img-fluid rounded-3 shadow-lg">
                            </div>
                            <div class="slide-caption">
                                <h5>Patient Focused</h5>
                                <p>Your comfort is our priority</p>
                            </div>
                        </div>
                        <div class="image-slide" id="slide3">
                            <div class="dental-image">
                                <img src="{{ url_for('static', filename='images/dental/pleasant-smile.jpg') }}"
                                     alt="Beautiful Smiles"
                                     class="img-fluid rounded-3 shadow-lg">
                            </div>
                            <div class="slide-caption">
                                <h5>Results That Shine</h5>
                                <p>Creating bright, healthy smiles</p>
                            </div>
                        </div>
                    </div>
                    <div class="image-dots">
                        <span class="dot active" onclick="currentSlide(1)"></span>
                        <span class="dot" onclick="currentSlide(2)"></span>
                        <span class="dot" onclick="currentSlide(3)"></span>
                    </div>
                </div>
            </div>
        </div>
    </div>
</div>

<!-- Referral Management Section -->
<div class="bg-light py-5 referral-management-section">
    <div class="container">
        <div class="row text-center mb-5">
            <div class="col">
                <h2 class="fw-bold">Referral Management Portal</h2>
                <p class="lead text-muted">Access our comprehensive referral management platform. Professional features require a trial subscription or higher.</p>
            </div>
        </div>
        
        <!-- Primary Referral Actions -->
        <div class="row g-4 mb-5">
            <!-- Start Emergency Referral -->
            <div class="col-lg-4">
                <div class="card h-100 shadow border-0 referral-action-card emergency-card">
                    <div class="card-body p-4 text-center">
                        <div class="bg-danger bg-opacity-10 rounded-circle p-3 d-inline-block mb-3">
                            <i class="bi bi-exclamation-triangle-fill text-danger fs-1"></i>
                        </div>
                        <h4 class="fw-bold mb-3 text-danger">Start Emergency Referral</h4>
                        <p class="text-muted mb-4">
                            Urgent cases requiring immediate specialist attention. Fast-track processing with instant notifications.
                        </p>
                        <div class="mb-3">
                            <span class="badge bg-danger text-white mb-2">Priority Processing</span>
                            <span class="badge bg-warning text-dark">6-Digit Quick Access</span>
                        </div>
                        <button class="btn btn-danger btn-lg w-100 referral-action-btn" 
                                data-referral-type="emergency" 
                                data-bs-toggle="modal" 
                                data-bs-target="#referralModal">
                            <i class="bi bi-lightning-fill me-2"></i>Start Emergency Referral
                        </button>
                        <p class="small text-muted mt-2">
                            <i class="bi bi-lock me-1"></i>Requires trial subscription or higher
                        </p>
                    </div>
                </div>
            </div>
            
            <!-- Create Routine Referral -->
            <div class="col-lg-4">
                <div class="card h-100 shadow border-0 referral-action-card routine-card">
                    <div class="card-body p-4 text-center">
                        <div class="bg-primary bg-opacity-10 rounded-circle p-3 d-inline-block mb-3">
                            <i class="bi bi-clipboard2-heart-fill text-primary fs-1"></i>
                        </div>
                        <h4 class="fw-bold mb-3 text-primary">Create Routine Referral</h4>
                        <p class="text-muted mb-4">
                            Standard referral process with comprehensive documentation and tracking capabilities.
                        </p>
                        <div class="mb-3">
                            <span class="badge bg-primary text-white mb-2">Full Documentation</span>
                            <span class="badge bg-info text-white">Progress Tracking</span>
                        </div>
                        <button class="btn btn-primary btn-lg w-100 referral-action-btn" 
                                data-referral-type="routine" 
                                data-bs-toggle="modal" 
                                data-bs-target="#referralModal">
                            <i class="bi bi-plus-circle me-2"></i>Create Routine Referral
                        </button>
                        <p class="small text-muted mt-2">
                            <i class="bi bi-lock me-1"></i>Requires trial subscription or higher
                        </p>
                    </div>
                </div>
            </div>
            
            <!-- Request Consultation -->
            <div class="col-lg-4">
                <div class="card h-100 shadow border-0 referral-action-card consultation-card">
                    <div class="card-body p-4 text-center">
                        <div class="bg-success bg-opacity-10 rounded-circle p-3 d-inline-block mb-3">
                            <i class="bi bi-chat-dots-fill text-success fs-1"></i>
                        </div>
                        <h4 class="fw-bold mb-3 text-success">Request Dental Consultation</h4>
                        <p class="text-muted mb-4">
                            Connect with dental specialists for case discussions, second opinions, and collaborative treatment planning. Build your professional network.
                        </p>
                        <div class="mb-3">
                            <span class="badge bg-success text-white mb-2">Expert Guidance</span>
                            <span class="badge bg-info text-white">HIPAA Compliant</span>
                        </div>
                        <button class="btn btn-success btn-lg w-100 referral-action-btn" 
                                data-referral-type="consultation" 
                                data-bs-toggle="modal" 
                                data-bs-target="#referralModal">
                            <i class="bi bi-chat-square-text me-2"></i>Request Consultation
                        </button>
                        <p class="small text-muted mt-2">
                            <i class="bi bi-lock me-1"></i>Requires trial subscription or higher
                        </p>
                    </div>
                </div>
            </div>
        </div>
        
        <!-- Quick Access Section -->
        <div class="row justify-content-center">
            <div class="col-lg-8">
                <div class="card shadow-sm border-0 quick-access-card">
                    <div class="card-body p-4 text-center">
                        <div class="bg-warning bg-opacity-10 rounded-circle p-3 d-inline-block mb-3">
                            <i class="bi bi-lightning-charge-fill text-warning fs-2"></i>
                        </div>
                        <h5 class="fw-bold mb-3">Quick Access with 6-Digit Code</h5>
                        <p class="text-muted mb-4">Already have a provider code? Access your referral instantly</p>
                        
                        <form id="quickReferralForm" class="row g-3 justify-content-center">
                            <div class="col-md-6">
                                <label for="homeProviderCode" class="form-label">Enter 6-Digit Provider Code</label>
                                <input type="text" class="form-control form-control-lg text-center fs-3 fw-bold" 
                                       id="homeProviderCode" placeholder="000000" maxlength="6" pattern="[0-9]{6}">
                            </div>
                            <div class="col-md-6 d-flex align-items-end">
                                <button type="submit" class="btn btn-warning btn-lg w-100">
                                    <i class="bi bi-search me-2"></i>Access Now
                                </button>
                            </div>
                        </form>
                        
                        <div class="mt-3">
                            <div class="d-flex justify-content-center gap-3 flex-wrap">
                                <span class="badge bg-success">Emergency Access</span>
                                <span class="badge bg-info">No Login Required</span>
                                <span class="badge bg-warning text-dark">Instant Connection</span>
                            </div>
                        </div>
                    </div>
                </div>
            </div>
        </div>
    </div>
</div>

<!-- Key Benefits/Features Section -->
<div class="py-5" id="benefits">
    <div class="container">
        <div class="row text-center mb-5">
            <div class="col">
<<<<<<< HEAD

                <h2 class="fw-bold">Connect, Collaborate, and Transform Dental Care</h2>
                <p class="lead text-muted">Build stronger professional networks and deliver better patient outcomes through seamless collaboration between general dentists and specialists</p>
=======
                <h2 class="fw-bold">Sapyyn's Key Benefits & Features</h2>
                <p class="lead text-muted">Discover how Sapyyn transforms patient referral management with cutting-edge capabilities</p>
>>>>>>> 089fc200
            </div>
        </div>
        
        <div class="row g-4 mb-5">
            <!-- Simplified Referrals -->
            <div class="col-lg-3 col-md-6">
                <div class="card h-100 shadow-sm border-0 benefit-card">
                    <div class="card-body text-center p-4">
                        <div class="bg-primary bg-opacity-10 rounded-circle p-3 d-inline-block mb-3">
                            <i class="bi bi-file-earmark-text text-primary fs-1"></i>
                        </div>
<<<<<<< HEAD
                        <h4 class="fw-bold mb-3">Keep Everyone Connected & Informed</h4>
                        <p class="text-muted mb-3">
                            Real-time communication between dentists, specialists, and patients. Never lose track of a referral with automated updates and secure messaging.
=======
                        <h4 class="fw-bold mb-3">Simplified Referrals</h4>
                        <p class="text-muted">
                            Digital referral forms and instant data transfer replace paperwork and faxes. No more lost referrals – everything is tracked in one place.
>>>>>>> 089fc200
                        </p>
                    </div>
                </div>
            </div>
            
            <!-- Provider Network & Collaboration -->
            <div class="col-lg-3 col-md-6">
                <div class="card h-100 shadow-sm border-0 benefit-card">
                    <div class="card-body text-center p-4">
                        <div class="bg-success bg-opacity-10 rounded-circle p-3 d-inline-block mb-3">
                            <i class="bi bi-people-fill text-success fs-1"></i>
                        </div>
<<<<<<< HEAD
                        <h4 class="fw-bold mb-3">Seamless Dental Specialist Connections</h4>
                        <p class="text-muted mb-3">
                            Instantly connect patients with the right dental specialists. Build your professional network and ensure no referral falls through the cracks.
=======
                        <h4 class="fw-bold mb-3">Provider Network & Collaboration</h4>
                        <p class="text-muted">
                            Connect with a network of specialists and general dentists. Secure messaging and notifications keep referring providers in the loop on patient progress.
>>>>>>> 089fc200
                        </p>
                    </div>
                </div>
            </div>
            
            <!-- Patient Engagement -->
            <div class="col-lg-3 col-md-6">
                <div class="card h-100 shadow-sm border-0 benefit-card">
                    <div class="card-body text-center p-4">
                        <div class="bg-info bg-opacity-10 rounded-circle p-3 d-inline-block mb-3">
                            <i class="bi bi-phone text-info fs-1"></i>
                        </div>
<<<<<<< HEAD
                        <h4 class="fw-bold mb-3">Dental Professional Network & Communication</h4>
                        <p class="text-muted mb-3">
                            Build lasting relationships with dental specialists. Real-time case discussions, consultation requests, and collaborative treatment planning – all in one secure platform.
                        </p>
                        <div class="benefit-highlight">
                            <i class="bi bi-check-circle-fill text-success me-2"></i>
                            <small class="text-muted">Direct specialist connections + HIPAA messaging</small>
                        </div>
=======
                        <h4 class="fw-bold mb-3">Patient Engagement</h4>
                        <p class="text-muted">
                            Automatic SMS/email updates to patients with specialist info and appointment reminders, so patients never fall through the cracks in transition.
                        </p>
>>>>>>> 089fc200
                    </div>
                </div>
            </div>
            
            <!-- Insights & Growth -->
            <div class="col-lg-3 col-md-6">
                <div class="card h-100 shadow-sm border-0 benefit-card">
                    <div class="card-body text-center p-4">
                        <div class="bg-warning bg-opacity-10 rounded-circle p-3 d-inline-block mb-3">
                            <i class="bi bi-bar-chart text-warning fs-1"></i>
                        </div>
                        <h4 class="fw-bold mb-3">Insights & Growth</h4>
                        <p class="text-muted">
                            Analytics dashboard to monitor referral outcomes, referral sources, and conversion rates. Identify opportunities to strengthen your referral network and grow your practice.
                        </p>
                    </div>
                </div>
            </div>
        </div>
    </div>
</div>

<!-- Statistics Section -->
<div class="bg-light py-5">
    <div class="container">
        <div class="row text-center">
            <div class="col-md-3 mb-4">
                <div class="card border-0 bg-transparent">
                    <div class="card-body">
                        <i class="bi bi-people-fill text-primary fs-1 mb-2"></i>
                        <h3 class="fw-bold text-primary">1000+</h3>
                        <p class="text-muted">Active Users</p>
                    </div>
                </div>
            </div>
            <div class="col-md-3 mb-4">
                <div class="card border-0 bg-transparent">
                    <div class="card-body">
                        <i class="bi bi-clipboard2-pulse-fill text-success fs-1 mb-2"></i>
                        <h3 class="fw-bold text-success">5000+</h3>
                        <p class="text-muted">Referrals Processed</p>
                    </div>
                </div>
            </div>
            <div class="col-md-3 mb-4">
                <div class="card border-0 bg-transparent">
                    <div class="card-body">
                        <i class="bi bi-files text-warning fs-1 mb-2"></i>
                        <h3 class="fw-bold text-warning">25000+</h3>
                        <p class="text-muted">Documents Managed</p>
                    </div>
                </div>
            </div>
            <div class="col-md-3 mb-4">
                <div class="card border-0 bg-transparent">
                    <div class="card-body">
                        <i class="bi bi-hospital text-info fs-1 mb-2"></i>
                        <h3 class="fw-bold text-info">100+</h3>
                        <p class="text-muted">Healthcare Partners</p>
                    </div>
                </div>
            </div>
        </div>
    </div>
</div>

<!-- How Sapyyn Works Section -->
<div class="py-5 bg-light">
    <div class="container">
        <div class="row text-center mb-5">
            <div class="col">
                <h2 class="fw-bold">How Sapyyn Works</h2>
                <p class="lead text-muted">Referral in 3 Easy Steps</p>
            </div>
        </div>
        
        <div class="row g-4 justify-content-center">
            <div class="col-lg-4 col-md-6 text-center">
                <div class="bg-white rounded-4 p-4 h-100 shadow-sm">
                    <div class="bg-warning bg-opacity-10 rounded-circle p-3 d-inline-block mb-3">
                        <span class="fs-2 fw-bold text-warning">1</span>
                    </div>
                    <h5 class="fw-bold mb-3">Send Referral</h5>
                    <p class="text-muted">Enter patient info and select a specialist in Sapyyn. With one click, send the referral securely.</p>
                </div>
            </div>
            <div class="col-lg-4 col-md-6 text-center">
                <div class="bg-white rounded-4 p-4 h-100 shadow-sm">
                    <div class="bg-warning bg-opacity-10 rounded-circle p-3 d-inline-block mb-3">
                        <span class="fs-2 fw-bold text-warning">2</span>
                    </div>
                    <h5 class="fw-bold mb-3">Specialist Treats</h5>
                    <p class="text-muted">The specialist receives the referral, and Sapyyn automatically updates you when the patient schedules and completes treatment.</p>
                </div>
            </div>
            <div class="col-lg-4 col-md-6 text-center">
                <div class="bg-white rounded-4 p-4 h-100 shadow-sm">
                    <div class="bg-warning bg-opacity-10 rounded-circle p-3 d-inline-block mb-3">
                        <span class="fs-2 fw-bold text-warning">3</span>
                    </div>
                    <h5 class="fw-bold mb-3">Follow-up & Feedback</h5>
                    <p class="text-muted">Referring dentist gets notified of treatment completion and can coordinate follow-up. All notes and reports are stored in Sapyyn for review.</p>
                </div>
            </div>
        </div>
    </div>
</div>

<!-- Pricing Preview Section -->
<div class="bg-light py-5">
    <div class="container">
        <div class="row text-center mb-5">
            <div class="col">
                <h2 class="fw-bold">Simple, Transparent Pricing</h2>
                <p class="lead text-muted">Choose the perfect plan for your practice with our 14-day free trial</p>
            </div>
        </div>
        
        <div class="row g-4 justify-content-center">
            <!-- Starter Plan -->
            <div class="col-lg-3 col-md-6">
                <div class="card h-100 border-0 shadow-sm">
                    <div class="card-header bg-white text-center border-0 py-4">
                        <h4 class="fw-bold">Starter</h4>
                        <div class="pricing-amount">
                            <span class="currency">$</span>
                            <span class="amount">49.99</span>
                            <span class="period">/month</span>
                        </div>
                        <p class="text-muted small">Perfect for individual practitioners</p>
                    </div>
                    <div class="card-body">
                        <ul class="list-unstyled">
                            <li><i class="bi bi-check-circle-fill text-success me-2"></i>Up to 50 referrals/month</li>
                            <li><i class="bi bi-check-circle-fill text-success me-2"></i>6-digit provider code</li>
                            <li><i class="bi bi-check-circle-fill text-success me-2"></i>QR code generation</li>
                            <li><i class="bi bi-check-circle-fill text-success me-2"></i>5 GB storage</li>
                            <li><i class="bi bi-check-circle-fill text-success me-2"></i>Email support</li>
                        </ul>
                    </div>
                    <div class="card-footer bg-transparent text-center border-0 pb-4">
                        <a href="{{ url_for('get_started_page') }}" class="btn btn-outline-primary w-100">Get Started</a>
                    </div>
                </div>
            </div>

            <!-- Professional Plan (Most Popular) -->
            <div class="col-lg-3 col-md-6">
                <div class="card h-100 border-0 shadow-lg border-primary position-relative">
                    <div class="badge bg-primary position-absolute top-0 start-50 translate-middle">Most Popular</div>
                    <div class="card-header bg-primary text-white text-center border-0 py-4">
                        <h4 class="fw-bold">Professional</h4>
                        <div class="pricing-amount">
                            <span class="currency">$</span>
                            <span class="amount">99.99</span>
                            <span class="period">/month</span>
                        </div>
                        <p class="opacity-75 small">For growing practices</p>
                    </div>
                    <div class="card-body">
                        <ul class="list-unstyled">
                            <li><i class="bi bi-check-circle-fill text-success me-2"></i>Up to 200 referrals/month</li>
                            <li><i class="bi bi-check-circle-fill text-success me-2"></i>Multiple provider codes</li>
                            <li><i class="bi bi-check-circle-fill text-success me-2"></i>Advanced analytics</li>
                            <li><i class="bi bi-check-circle-fill text-success me-2"></i>25 GB storage</li>
                            <li><i class="bi bi-check-circle-fill text-success me-2"></i>Priority support</li>
                        </ul>
                    </div>
                    <div class="card-footer bg-transparent text-center border-0 pb-4">
                        <a href="{{ url_for('subscribe', plan_name='professional') }}" class="btn btn-primary w-100">Start Free Trial</a>
                    </div>
                </div>
            </div>

            <!-- Enterprise Plan -->
            <div class="col-lg-3 col-md-6">
                <div class="card h-100 border-0 shadow-sm">
                    <div class="card-header bg-dark text-white text-center border-0 py-4">
                        <h4 class="fw-bold">Enterprise</h4>
                        <div class="pricing-amount">
                            <span class="currency">$</span>
                            <span class="amount">499</span>
                            <span class="period">/month</span>
                        </div>
                        <p class="opacity-75 small">For large practices & hospitals</p>
                    </div>
                    <div class="card-body">
                        <ul class="list-unstyled">
                            <li><i class="bi bi-check-circle-fill text-success me-2"></i>Unlimited referrals</li>
                            <li><i class="bi bi-check-circle-fill text-success me-2"></i>Custom integrations</li>
                            <li><i class="bi bi-check-circle-fill text-success me-2"></i>Dedicated support</li>
                            <li><i class="bi bi-check-circle-fill text-success me-2"></i>100 GB storage</li>
                            <li><i class="bi bi-check-circle-fill text-success me-2"></i>24/7 phone support</li>
                        </ul>
                    </div>
                    <div class="card-footer bg-transparent text-center border-0 pb-4">
                        <a href="{{ url_for('subscribe', plan_name='enterprise') }}" class="btn btn-dark w-100">Contact Sales</a>
                    </div>
                </div>
            </div>
        </div>
        
        <div class="row mt-5">
            <div class="col text-center">
                <p class="text-muted mb-3">
                    <i class="bi bi-gift me-2"></i>
                    <strong>14-Day Free Trial</strong> - No credit card required. Cancel anytime.
                </p>
                <a href="{{ url_for('pricing') }}" class="btn btn-outline-primary">
                    View Complete Pricing Details
                </a>
            </div>
        </div>
    </div>
</div>

<!-- CTA Section -->
<div class="bg-primary text-white py-5" id="cta">
    <div class="container text-center">


        <div class="row justify-content-center">
            <div class="col-lg-8">
                <h2 class="fw-bold mb-3">Join 1000+ Healthcare Providers Already Using Sapyyn</h2>
                <p class="lead mb-4">Start your free trial today and see why dental professionals love our referral platform</p>
                
                {% if not session.user_id %}
                <!-- Primary CTA Form -->
                <div class="card bg-white text-dark p-4 mx-auto mb-4 shadow-lg border-0 rounded-3" style="max-width: 500px;">
                    <form id="ctaSignupForm" method="post" action="{{ url_for('register') }}">
                        <div class="row g-2">
                            <div class="col-md-8">
                                <input type="email" class="form-control form-control-lg" 
                                       name="email" 
                                       placeholder="Enter your work email" 
                                       required>
                            </div>
                            <div class="col-md-4">
                                <button type="submit" class="btn btn-primary btn-lg w-100">
                                    Start Free Trial
                                </button>
                            </div>
                        </div>
                        <input type="hidden" name="signup_type" value="cta">
                        <div class="text-center mt-2">
                            <small class="text-muted">14-day free trial • No credit card required</small>
                        </div>
                    </form>
                </div>
                
                <!-- Secondary CTAs -->
                <div class="d-flex justify-content-center gap-3 flex-wrap">
                    <a href="#" class="btn btn-outline-light btn-lg" data-bs-toggle="modal" data-bs-target="#demoModal">
                        <i class="bi bi-play-circle me-2"></i>Watch Demo
                    </a>
                    <a href="{{ url_for('pricing') }}" class="btn btn-outline-light btn-lg">
                        <i class="bi bi-info-circle me-2"></i>View Pricing
                    </a>
                </div>
                
                <!-- Social Proof -->
                <div class="mt-4">
                    <p class="small text-white-50 mb-2">Trusted by practices nationwide</p>
                    <div class="d-flex justify-content-center gap-4 flex-wrap text-white-50">
                        <span><i class="bi bi-star-fill me-1"></i>4.9/5 rating</span>
                        <span><i class="bi bi-shield-check me-1"></i>HIPAA compliant</span>
                        <span><i class="bi bi-clock me-1"></i>24/7 support</span>
                    </div>
                </div>
                {% else %}
                <!-- Logged in user CTA -->
                <a href="{{ url_for('new_referral') }}" class="btn btn-light btn-lg">
                    <i class="bi bi-plus-circle me-2"></i>Create Your First Referral
                </a>
                {% endif %}
            </div>
        </div>
    </div>
</div>

<!-- Referral Action Modal -->
<div class="modal fade" id="referralModal" tabindex="-1" aria-labelledby="referralModalLabel" aria-hidden="true">
    <div class="modal-dialog modal-lg">
        <div class="modal-content">
            <div class="modal-header border-0 pb-0">
                <h5 class="modal-title fw-bold" id="referralModalLabel">Start Referral Process</h5>
                <button type="button" class="btn-close" data-bs-dismiss="modal" aria-label="Close"></button>
            </div>
            <div class="modal-body">
                <div id="modalContent">
                    <!-- Content will be dynamically loaded -->
                </div>
            </div>
        </div>
    </div>
</div>

<!-- Newsletter Signup Section -->
<section id="newsletter-signup" class="py-5 bg-light">
    <div class="container">
        <div class="row justify-content-center">
            <div class="col-lg-6 text-center">
                <h3 class="fw-bold mb-3">Subscribe for Updates</h3>
                <p class="text-muted mb-4">Stay informed about the latest features, security updates, and best practices for patient referral management.</p>
                <form id="newsletter-form" class="row g-2 justify-content-center">
                    <div class="col-auto flex-fill" style="max-width: 300px;">
                        <input type="email" class="form-control" id="newsletter-email" placeholder="Enter your email" required>
                    </div>
                    <div class="col-auto">
                        <button type="submit" class="btn btn-primary">
                            <i class="bi bi-envelope me-1"></i>Subscribe
                        </button>
                    </div>
                </form>
                <p class="small text-muted mt-2 mb-0">
                    <i class="bi bi-shield-check me-1"></i>We respect your privacy. Unsubscribe anytime.
                </p>
            </div>
        </div>
    </div>
</section>

<!-- Call-to-Action Banner -->
<section id="cta-banner" class="py-5" style="background: linear-gradient(135deg, #007bff 0%, #0056b3 100%);">
    <div class="container">
        <div class="row justify-content-center text-center text-white">
            <div class="col-lg-8">
                <h2 class="display-5 fw-bold mb-3">Ready to modernize your referrals?</h2>
                <p class="lead mb-4">Get started with Sapyyn and connect your practice today. Join thousands of healthcare providers who trust our secure, HIPAA-compliant platform.</p>
                <div class="d-grid d-md-flex gap-3 justify-content-center">
                    <a href="{{ url_for('register') }}" class="btn btn-light btn-lg px-4">
                        <i class="bi bi-rocket-takeoff me-2"></i>Create Your Free Account
                    </a>
                    <a href="{{ url_for('contact') }}" class="btn btn-outline-light btn-lg px-4">
                        <i class="bi bi-telephone me-2"></i>Contact Sales
                    </a>
                </div>
                <p class="small mt-3 mb-0 opacity-75">
                    <i class="bi bi-shield-check me-1"></i>14-day free trial • No credit card required • HIPAA compliant
                </p>
            </div>
        </div>
    </div>
</section>

<!-- Subscription Required Modal -->
<div class="modal fade" id="subscriptionModal" tabindex="-1" aria-labelledby="subscriptionModalLabel" aria-hidden="true">
    <div class="modal-dialog">
        <div class="modal-content">
            <div class="modal-header border-0 pb-0">
                <h5 class="modal-title fw-bold text-primary" id="subscriptionModalLabel">
                    <i class="bi bi-star-fill me-2"></i>Subscription Required
                </h5>
                <button type="button" class="btn-close" data-bs-dismiss="modal" aria-label="Close"></button>
            </div>
            <div class="modal-body text-center">
                <div class="bg-primary bg-opacity-10 rounded-circle p-3 d-inline-block mb-3">
                    <i class="bi bi-lock-fill text-primary fs-1"></i>
                </div>
                <h4 class="fw-bold mb-3">Professional Features Await</h4>
                <p class="text-muted mb-4">Access to referral management features requires at minimum a trial subscription. Start your free 14-day trial to unlock:</p>
                
                <div class="row g-3 mb-4">
                    <div class="col-md-6">
                        <div class="feature-item">
                            <i class="bi bi-check-circle-fill text-success me-2"></i>
                            <span>Unlimited referrals</span>
                        </div>
                    </div>
                    <div class="col-md-6">
                        <div class="feature-item">
                            <i class="bi bi-check-circle-fill text-success me-2"></i>
                            <span>Priority support</span>
                        </div>
                    </div>
                    <div class="col-md-6">
                        <div class="feature-item">
                            <i class="bi bi-check-circle-fill text-success me-2"></i>
                            <span>QR code generation</span>
                        </div>
                    </div>
                    <div class="col-md-6">
                        <div class="feature-item">
                            <i class="bi bi-check-circle-fill text-success me-2"></i>
                            <span>Document management</span>
                        </div>
                    </div>
                </div>
                
                <div class="d-grid gap-2">
                    <a href="{{ url_for('start_free_trial') }}" class="btn btn-primary btn-lg">
                        <i class="bi bi-rocket-takeoff me-2"></i>Start Free 14-Day Trial
                    </a>
                    <a href="{{ url_for('pricing') }}" class="btn btn-outline-primary">
                        View All Plans
                    </a>
                </div>
                
                <p class="small text-muted mt-3 mb-0">
                    <i class="bi bi-shield-check me-1"></i>No credit card required • Cancel anytime
                </p>
            </div>
        </div>
    </div>
</div>
{% endblock %}

{% block extra_scripts %}
<script>
document.addEventListener('DOMContentLoaded', function() {
    // Rotating Images Functionality
    let slideIndex = 1;
    let slideInterval;
    
    function showSlides(n) {
        let slides = document.getElementsByClassName("image-slide");
        let dots = document.getElementsByClassName("dot");
        
        if (n > slides.length) { slideIndex = 1; }
        if (n < 1) { slideIndex = slides.length; }
        
        for (let i = 0; i < slides.length; i++) {
            slides[i].classList.remove("active");
        }
        
        for (let i = 0; i < dots.length; i++) {
            dots[i].classList.remove("active");
        }
        
        if (slides[slideIndex - 1]) {
            slides[slideIndex - 1].classList.add("active");
        }
        if (dots[slideIndex - 1]) {
            dots[slideIndex - 1].classList.add("active");
        }
    }
    
    function nextSlide() {
        slideIndex++;
        showSlides(slideIndex);
    }
    
    function currentSlide(n) {
        slideIndex = n;
        showSlides(slideIndex);
        resetInterval();
    }
    
    function resetInterval() {
        clearInterval(slideInterval);
        slideInterval = setInterval(nextSlide, 4000); // Change image every 4 seconds
    }
    
    // Make currentSlide function global for onclick handlers
    window.currentSlide = currentSlide;
    
    // Initialize slideshow
    showSlides(slideIndex);
    resetInterval();
    
    // Referral Action Buttons Handler
    const referralActionBtns = document.querySelectorAll('.referral-action-btn');
    
    referralActionBtns.forEach(btn => {
        btn.addEventListener('click', function(e) {
            e.preventDefault();
            
            const referralType = this.getAttribute('data-referral-type');
            
            {% if session.user_id %}
                // Check if user has subscription
                checkSubscriptionAndProceed(referralType);
            {% else %}
                // Show subscription modal for non-logged-in users
                showSubscriptionModal();
            {% endif %}
        });
    });
    
    function checkSubscriptionAndProceed(referralType) {
        // Show loading state
        const btn = event.target;
        const originalText = btn.innerHTML;
        btn.innerHTML = '<i class="spinner-border spinner-border-sm me-2"></i>Checking access...';
        btn.disabled = true;
        
        // Check subscription status via API
        fetch('/api/check-subscription')
            .then(response => response.json())
            .then(data => {
                if (data.has_subscription) {
                    // Proceed with referral creation
                    createReferral(referralType);
                } else {
                    // Show subscription required modal
                    showSubscriptionModal();
                }
            })
            .catch(error => {
                console.error('Error checking subscription:', error);
                showSubscriptionModal();
            })
            .finally(() => {
                // Restore button state
                btn.innerHTML = originalText;
                btn.disabled = false;
            });
    }
    
    function createReferral(referralType) {
        let modalContent = '';
        
        switch(referralType) {
            case 'emergency':
                modalContent = getEmergencyReferralContent();
                break;
            case 'routine':
                modalContent = getRoutineReferralContent();
                break;
            case 'consultation':
                modalContent = getConsultationContent();
                break;
        }
        
        document.getElementById('modalContent').innerHTML = modalContent;
        document.getElementById('referralModalLabel').textContent = getModalTitle(referralType);
        
        // Show the modal
        const modal = new bootstrap.Modal(document.getElementById('referralModal'));
        modal.show();
    }
    
    function getModalTitle(type) {
        switch(type) {
            case 'emergency': return 'Start Emergency Referral';
            case 'routine': return 'Create Routine Referral';
            case 'consultation': return 'Request Consultation';
            default: return 'Start Referral Process';
        }
    }
    
    function getEmergencyReferralContent() {
        return `
            <div class="text-center mb-4">
                <div class="bg-danger bg-opacity-10 rounded-circle p-3 d-inline-block mb-3">
                    <i class="bi bi-exclamation-triangle-fill text-danger fs-1"></i>
                </div>
                <h4 class="fw-bold text-danger">Emergency Referral</h4>
                <p class="text-muted">Urgent cases requiring immediate specialist attention</p>
            </div>
            
            <form id="emergencyReferralForm" action="/api/referral/emergency" method="post">
                <div class="row g-3">
                    <div class="col-md-6">
                        <label for="patientName" class="form-label">Patient Name *</label>
                        <input type="text" class="form-control" id="patientName" name="patient_name" required>
                    </div>
                    <div class="col-md-6">
                        <label for="urgencyLevel" class="form-label">Urgency Level *</label>
                        <select class="form-select" id="urgencyLevel" name="urgency_level" required>
                            <option value="critical">Critical - Immediate</option>
                            <option value="urgent">Urgent - Same Day</option>
                            <option value="priority">Priority - 24-48 Hours</option>
                        </select>
                    </div>
                    <div class="col-md-6">
                        <label for="referringDoctor" class="form-label">Referring Doctor</label>
                        <input type="text" class="form-control" id="referringDoctor" name="referring_doctor" value="{{ session.full_name }}">
                    </div>
                    <div class="col-md-6">
                        <label for="targetSpecialty" class="form-label">Target Specialty *</label>
                        <select class="form-select" id="targetSpecialty" name="target_specialty" required>
                            <option value="">Select Specialty</option>
                            <option value="oral_surgery">Oral Surgery</option>
                            <option value="endodontics">Endodontics</option>
                            <option value="periodontics">Periodontics</option>
                            <option value="orthodontics">Orthodontics</option>
                            <option value="prosthodontics">Prosthodontics</option>
                            <option value="pediatric">Pediatric Dentistry</option>
                        </select>
                    </div>
                    <div class="col-12">
                        <label for="emergencyDetails" class="form-label">Emergency Details *</label>
                        <textarea class="form-control" id="emergencyDetails" name="emergency_details" rows="3" 
                                  placeholder="Describe the emergency situation, symptoms, and why immediate attention is required" required></textarea>
                    </div>
                    <div class="col-12">
                        <label for="contactNumber" class="form-label">Emergency Contact Number *</label>
                        <input type="tel" class="form-control" id="contactNumber" name="contact_number" required>
                    </div>
                </div>
                
                <div class="alert alert-warning mt-3">
                    <i class="bi bi-exclamation-triangle me-2"></i>
                    <strong>Emergency Priority:</strong> This referral will be marked as urgent and sent immediately to available specialists.
                </div>
                
                <div class="d-flex gap-2 mt-4">
                    <button type="submit" class="btn btn-danger flex-fill">
                        <i class="bi bi-lightning-fill me-2"></i>Submit Emergency Referral
                    </button>
                    <button type="button" class="btn btn-outline-secondary" data-bs-dismiss="modal">Cancel</button>
                </div>
            </form>
        `;
    }
    
    function getRoutineReferralContent() {
        return `
            <div class="text-center mb-4">
                <div class="bg-primary bg-opacity-10 rounded-circle p-3 d-inline-block mb-3">
                    <i class="bi bi-clipboard2-heart-fill text-primary fs-1"></i>
                </div>
                <h4 class="fw-bold text-primary">Routine Referral</h4>
                <p class="text-muted">Standard referral with comprehensive documentation</p>
            </div>
            
            <form id="routineReferralForm" action="/api/referral/routine" method="post">
                <div class="row g-3">
                    <div class="col-md-6">
                        <label for="patientNameRoutine" class="form-label">Patient Name *</label>
                        <input type="text" class="form-control" id="patientNameRoutine" name="patient_name" required>
                    </div>
                    <div class="col-md-6">
                        <label for="patientAge" class="form-label">Patient Age</label>
                        <input type="number" class="form-control" id="patientAge" name="patient_age" min="1" max="120">
                    </div>
                    <div class="col-md-6">
                        <label for="referringDoctorRoutine" class="form-label">Referring Doctor</label>
                        <input type="text" class="form-control" id="referringDoctorRoutine" name="referring_doctor" value="{{ session.full_name }}">
                    </div>
                    <div class="col-md-6">
                        <label for="targetSpecialtyRoutine" class="form-label">Target Specialty *</label>
                        <select class="form-select" id="targetSpecialtyRoutine" name="target_specialty" required>
                            <option value="">Select Specialty</option>
                            <option value="oral_surgery">Oral Surgery</option>
                            <option value="endodontics">Endodontics</option>
                            <option value="periodontics">Periodontics</option>
                            <option value="orthodontics">Orthodontics</option>
                            <option value="prosthodontics">Prosthodontics</option>
                            <option value="pediatric">Pediatric Dentistry</option>
                        </select>
                    </div>
                    <div class="col-12">
                        <label for="medicalCondition" class="form-label">Medical Condition/Diagnosis *</label>
                        <textarea class="form-control" id="medicalCondition" name="medical_condition" rows="2" 
                                  placeholder="Primary diagnosis or condition requiring specialist care" required></textarea>
                    </div>
                    <div class="col-12">
                        <label for="treatmentHistory" class="form-label">Treatment History</label>
                        <textarea class="form-control" id="treatmentHistory" name="treatment_history" rows="2" 
                                  placeholder="Previous treatments, medications, and relevant medical history"></textarea>
                    </div>
                    <div class="col-md-6">
                        <label for="preferredDate" class="form-label">Preferred Appointment Date</label>
                        <input type="date" class="form-control" id="preferredDate" name="preferred_date" min="${new Date().toISOString().split('T')[0]}">
                    </div>
                    <div class="col-md-6">
                        <label for="insuranceInfo" class="form-label">Insurance Information</label>
                        <input type="text" class="form-control" id="insuranceInfo" name="insurance_info" placeholder="Insurance provider and plan">
                    </div>
                    <div class="col-12">
                        <label for="additionalNotes" class="form-label">Additional Notes</label>
                        <textarea class="form-control" id="additionalNotes" name="additional_notes" rows="2" 
                                  placeholder="Any additional information for the specialist"></textarea>
                    </div>
                </div>
                
                <div class="d-flex gap-2 mt-4">
                    <button type="submit" class="btn btn-primary flex-fill">
                        <i class="bi bi-plus-circle me-2"></i>Create Referral
                    </button>
                    <button type="button" class="btn btn-outline-secondary" data-bs-dismiss="modal">Cancel</button>
                </div>
            </form>
        `;
    }
    
    function getConsultationContent() {
        return `
            <div class="text-center mb-4">
                <div class="bg-success bg-opacity-10 rounded-circle p-3 d-inline-block mb-3">
                    <i class="bi bi-chat-dots-fill text-success fs-1"></i>
                </div>
                <h4 class="fw-bold text-success">Request Consultation</h4>
                <p class="text-muted">Connect with specialists for expert guidance</p>
            </div>
            
            <form id="consultationForm" action="/api/consultation/request" method="post">
                <div class="row g-3">
                    <div class="col-md-6">
                        <label for="consultationType" class="form-label">Consultation Type *</label>
                        <select class="form-select" id="consultationType" name="consultation_type" required>
                            <option value="">Select Type</option>
                            <option value="second_opinion">Second Opinion</option>
                            <option value="treatment_planning">Treatment Planning</option>
                            <option value="case_discussion">Case Discussion</option>
                            <option value="educational">Educational Consultation</option>
                        </select>
                    </div>
                    <div class="col-md-6">
                        <label for="specialtyConsult" class="form-label">Specialty Area *</label>
                        <select class="form-select" id="specialtyConsult" name="specialty" required>
                            <option value="">Select Specialty</option>
                            <option value="oral_surgery">Oral Surgery</option>
                            <option value="endodontics">Endodontics</option>
                            <option value="periodontics">Periodontics</option>
                            <option value="orthodontics">Orthodontics</option>
                            <option value="prosthodontics">Prosthodontics</option>
                            <option value="pediatric">Pediatric Dentistry</option>
                        </select>
                    </div>
                    <div class="col-12">
                        <label for="caseDescription" class="form-label">Case Description *</label>
                        <textarea class="form-control" id="caseDescription" name="case_description" rows="3" 
                                  placeholder="Describe the case you'd like to discuss with a specialist" required></textarea>
                    </div>
                    <div class="col-12">
                        <label for="specificQuestions" class="form-label">Specific Questions</label>
                        <textarea class="form-control" id="specificQuestions" name="specific_questions" rows="2" 
                                  placeholder="Any specific questions you have for the specialist"></textarea>
                    </div>
                    <div class="col-md-6">
                        <label for="urgencyConsult" class="form-label">Urgency Level</label>
                        <select class="form-select" id="urgencyConsult" name="urgency">
                            <option value="normal">Normal (3-5 days)</option>
                            <option value="priority">Priority (1-2 days)</option>
                            <option value="urgent">Urgent (Same day)</option>
                        </select>
                    </div>
                    <div class="col-md-6">
                        <label for="preferredMethod" class="form-label">Preferred Communication</label>
                        <select class="form-select" id="preferredMethod" name="preferred_method">
                            <option value="chat">In-platform Chat</option>
                            <option value="video">Video Call</option>
                            <option value="phone">Phone Call</option>
                            <option value="email">Email</option>
                        </select>
                    </div>
                </div>
                
                <div class="alert alert-info mt-3">
                    <i class="bi bi-info-circle me-2"></i>
                    <strong>HIPAA Compliant:</strong> All consultations are conducted through secure, encrypted channels.
                </div>
                
                <div class="d-flex gap-2 mt-4">
                    <button type="submit" class="btn btn-success flex-fill">
                        <i class="bi bi-chat-square-text me-2"></i>Submit Consultation Request
                    </button>
                    <button type="button" class="btn btn-outline-secondary" data-bs-dismiss="modal">Cancel</button>
                </div>
            </form>
        `;
    }
    
    function showSubscriptionModal() {
        const subscriptionModal = new bootstrap.Modal(document.getElementById('subscriptionModal'));
        subscriptionModal.show();
    }
    
    // Handle form submissions in the referral modal
    document.addEventListener('submit', function(e) {
        if (e.target.matches('#emergencyReferralForm, #routineReferralForm, #consultationForm')) {
            e.preventDefault();
            submitReferralForm(e.target);
        }
    });
    
    function submitReferralForm(form) {
        const submitBtn = form.querySelector('button[type="submit"]');
        const originalText = submitBtn.innerHTML;
        
        // Show loading state
        submitBtn.innerHTML = '<i class="spinner-border spinner-border-sm me-2"></i>Processing...';
        submitBtn.disabled = true;
        
        // Prepare form data
        const formData = new FormData(form);
        
        // Submit form
        fetch(form.action, {
            method: 'POST',
            body: formData
        })
        .then(response => response.json())
        .then(data => {
            if (data.success) {
                // Show success message and redirect
                showSuccessMessage(data.message, data.referral_id);
                setTimeout(() => {
                    window.location.href = data.redirect_url || '/dashboard';
                }, 2000);
            } else {
                // Show error message
                showErrorMessage(data.message || 'An error occurred while processing your request.');
            }
        })
        .catch(error => {
            console.error('Error:', error);
            showErrorMessage('Network error. Please check your connection and try again.');
        })
        .finally(() => {
            // Restore button state
            submitBtn.innerHTML = originalText;
            submitBtn.disabled = false;
        });
    }
    
    function showSuccessMessage(message, referralId) {
        const modalContent = document.getElementById('modalContent');
        modalContent.innerHTML = `
            <div class="text-center py-4">
                <div class="bg-success bg-opacity-10 rounded-circle p-3 d-inline-block mb-3">
                    <i class="bi bi-check-circle-fill text-success fs-1"></i>
                </div>
                <h4 class="fw-bold text-success mb-3">Request Submitted Successfully!</h4>
                <p class="text-muted mb-3">${message}</p>
                ${referralId ? `<p class="fw-bold">Referral ID: <span class="text-primary">${referralId}</span></p>` : ''}
                <div class="d-grid gap-2 mt-4">
                    <a href="/dashboard" class="btn btn-primary">Go to Dashboard</a>
                    <button type="button" class="btn btn-outline-secondary" data-bs-dismiss="modal">Close</button>
                </div>
            </div>
        `;
    }
    
    function showErrorMessage(message) {
        const alert = document.createElement('div');
        alert.className = 'alert alert-danger alert-dismissible fade show mt-3';
        alert.innerHTML = `
            <i class="bi bi-exclamation-triangle me-2"></i>
            ${message}
            <button type="button" class="btn-close" data-bs-dismiss="alert"></button>
        `;
        
        const modalContent = document.getElementById('modalContent');
        modalContent.insertBefore(alert, modalContent.firstChild);
    }
    
    // Inline Signup Forms Handler
    const inlineSignupForm = document.getElementById('inlineSignupForm');
    const ctaSignupForm = document.getElementById('ctaSignupForm');
    
    function handleSignupForm(form) {
        if (!form) return;
        
        form.addEventListener('submit', function(e) {
            const email = form.querySelector('input[name="email"]').value.trim();
            
            // Basic email validation
            if (!email || !email.includes('@')) {
                e.preventDefault();
                alert('Please enter a valid email address');
                return;
            }
            
            // Show loading state
            const submitBtn = form.querySelector('button[type="submit"]');
            const originalText = submitBtn.innerHTML;
            submitBtn.innerHTML = '<i class="spinner-border spinner-border-sm me-2"></i>Processing...';
            submitBtn.disabled = true;
            
            // Add additional fields for registration
            const hiddenFields = [
                { name: 'full_name', value: email.split('@')[0] }, // Default name from email
                { name: 'username', value: email },
                { name: 'password', value: 'temp_password_' + Math.random().toString(36).substr(2, 9) },
                { name: 'role', value: 'dentist' }
            ];
            
            hiddenFields.forEach(field => {
                const input = document.createElement('input');
                input.type = 'hidden';
                input.name = field.name;
                input.value = field.value;
                form.appendChild(input);
            });
        });
    }
    
    handleSignupForm(inlineSignupForm);
    handleSignupForm(ctaSignupForm);
    
    // Quick referral form handler
    const quickReferralForm = document.getElementById('quickReferralForm');
    const providerCodeInput = document.getElementById('homeProviderCode');
    
    if (quickReferralForm) {
        quickReferralForm.addEventListener('submit', function(e) {
            e.preventDefault();
            
            const providerCode = providerCodeInput.value.trim();
            
            // Validate 6-digit code
            if (providerCode.length !== 6 || isNaN(providerCode)) {
                alert('Please enter a valid 6-digit provider code');
                providerCodeInput.focus();
                return;
            }
            
            // Show loading state
            const submitBtn = quickReferralForm.querySelector('button[type="submit"]');
            const originalText = submitBtn.innerHTML;
            submitBtn.innerHTML = '<i class="spinner-border spinner-border-sm me-2"></i>Connecting...';
            submitBtn.disabled = true;
            
            // Check provider code via API
            fetch('/api/provider-code/validate', {
                method: 'POST',
                headers: {
                    'Content-Type': 'application/json',
                },
                body: JSON.stringify({ provider_code: providerCode })
            })
            .then(response => response.json())
            .then(data => {
                if (data.valid) {
                    {% if session.user_id %}
                    // Redirect to appropriate portal with provider code
                    window.location.href = '/portal/patient?provider_code=' + providerCode;
                    {% else %}
                    // Redirect to registration with provider code
                    window.location.href = '/register?provider_code=' + providerCode + '&role=patient';
                    {% endif %}
                } else {
                    alert('Invalid provider code. Please check the code and try again.');
                    submitBtn.innerHTML = originalText;
                    submitBtn.disabled = false;
                }
            })
            .catch(error => {
                console.error('Error validating provider code:', error);
                alert('Error validating code. Please try again.');
                submitBtn.innerHTML = originalText;
                submitBtn.disabled = false;
            });
        });
        
        // Format input as user types
        providerCodeInput.addEventListener('input', function(e) {
            // Only allow numbers
            this.value = this.value.replace(/[^0-9]/g, '');
            
            // Add visual feedback for valid length
            if (this.value.length === 6) {
                this.classList.add('is-valid');
                this.classList.remove('is-invalid');
            } else if (this.value.length > 0) {
                this.classList.add('is-invalid');
                this.classList.remove('is-valid');
            } else {
                this.classList.remove('is-valid', 'is-invalid');
            }
        });
    }
    
    // Email input validation feedback
    const emailInputs = document.querySelectorAll('input[type="email"]');
    emailInputs.forEach(input => {
        input.addEventListener('blur', function() {
            const emailRegex = /^[^\s@]+@[^\s@]+\.[^\s@]+$/;
            if (this.value && !emailRegex.test(this.value)) {
                this.classList.add('is-invalid');
                this.classList.remove('is-valid');
            } else if (this.value) {
                this.classList.add('is-valid');
                this.classList.remove('is-invalid');
            } else {
                this.classList.remove('is-valid', 'is-invalid');
            }
        });
    });
});
</script>

<script>
// Newsletter signup form handling
document.addEventListener('DOMContentLoaded', function() {
    const newsletterForm = document.getElementById('newsletter-form');
    const emailInput = document.getElementById('newsletter-email');
    
    if (newsletterForm) {
        newsletterForm.addEventListener('submit', function(e) {
            e.preventDefault();
            
            const email = emailInput.value.trim();
            if (!email) {
                showMessage('Please enter your email address.', 'warning');
                return;
            }
            
            // Basic email validation
            const emailRegex = /^[^\s@]+@[^\s@]+\.[^\s@]+$/;
            if (!emailRegex.test(email)) {
                showMessage('Please enter a valid email address.', 'warning');
                return;
            }
            
            // Simulate newsletter subscription
            const submitBtn = this.querySelector('button[type="submit"]');
            const originalText = submitBtn.innerHTML;
            submitBtn.innerHTML = '<i class="bi bi-hourglass-split me-1"></i>Subscribing...';
            submitBtn.disabled = true;
            
            // Simulate API call
            setTimeout(() => {
                emailInput.value = '';
                submitBtn.innerHTML = '<i class="bi bi-check-circle me-1"></i>Subscribed!';
                submitBtn.classList.remove('btn-primary');
                submitBtn.classList.add('btn-success');
                
                showMessage('Thank you for subscribing! You\'ll receive updates about Sapyyn features and best practices.', 'success');
                
                // Reset button after 3 seconds
                setTimeout(() => {
                    submitBtn.innerHTML = originalText;
                    submitBtn.disabled = false;
                    submitBtn.classList.remove('btn-success');
                    submitBtn.classList.add('btn-primary');
                }, 3000);
            }, 1500);
        });
    }
    
    function showMessage(message, type) {
        // Create alert if it doesn't exist
        let alertContainer = document.querySelector('.newsletter-alert');
        if (!alertContainer) {
            alertContainer = document.createElement('div');
            alertContainer.className = 'newsletter-alert mt-3';
            newsletterForm.parentNode.appendChild(alertContainer);
        }
        
        const alertClass = type === 'success' ? 'alert-success' : 
                          type === 'warning' ? 'alert-warning' : 'alert-info';
        
        alertContainer.innerHTML = `
            <div class="alert ${alertClass} alert-dismissible fade show" role="alert">
                ${message}
                <button type="button" class="btn-close" data-bs-dismiss="alert" aria-label="Close"></button>
            </div>
        `;
        
        // Auto-hide after 5 seconds
        setTimeout(() => {
            const alert = alertContainer.querySelector('.alert');
            if (alert) {
                alert.classList.remove('show');
                setTimeout(() => {
                    alertContainer.innerHTML = '';
                }, 150);
            }
        }, 5000);
    }
});
</script>

<style>
/* Referral Management Section Styles */
.referral-management-section {
    background: linear-gradient(135deg, #f8f9fa 0%, #e3f2fd 100%);
}

.referral-action-card {
    transition: all 0.3s ease;
    border-radius: 15px;
    overflow: hidden;
    position: relative;
}

.referral-action-card:hover {
    transform: translateY(-10px);
    box-shadow: 0 20px 40px rgba(0,0,0,0.15);
}

.referral-action-card::before {
    content: '';
    position: absolute;
    top: 0;
    left: 0;
    right: 0;
    height: 4px;
    background: linear-gradient(90deg, #007bff, #0056b3);
    opacity: 0;
    transition: opacity 0.3s ease;
}

.emergency-card::before {
    background: linear-gradient(90deg, #dc3545, #b02a37);
}

.routine-card::before {
    background: linear-gradient(90deg, #007bff, #0056b3);
}

.consultation-card::before {
    background: linear-gradient(90deg, #198754, #146c43);
}

.referral-action-card:hover::before {
    opacity: 1;
}

.referral-action-btn {
    border-radius: 12px;
    font-weight: 600;
    letter-spacing: 0.5px;
    transition: all 0.3s ease;
    position: relative;
    overflow: hidden;
}

.referral-action-btn::before {
    content: '';
    position: absolute;
    top: 0;
    left: -100%;
    width: 100%;
    height: 100%;
    background: linear-gradient(90deg, transparent, rgba(255,255,255,0.2), transparent);
    transition: left 0.5s ease;
}

.referral-action-btn:hover::before {
    left: 100%;
}

.quick-access-card {
    border-radius: 15px;
    border: 2px solid #ffc107;
    background: linear-gradient(135deg, #fff 0%, #fffdf7 100%);
}

/* Modal Styles */
.modal-content {
    border-radius: 15px;
    border: none;
    box-shadow: 0 20px 60px rgba(0,0,0,0.3);
}

.modal-header {
    border-radius: 15px 15px 0 0;
}

.feature-item {
    text-align: left;
    padding: 0.5rem 0;
}

/* Form Styles in Modals */
.modal .form-control {
    border-radius: 8px;
    border: 1px solid #dee2e6;
    transition: all 0.3s ease;
}

.modal .form-control:focus {
    border-color: #007bff;
    box-shadow: 0 0 0 0.2rem rgba(0, 123, 255, 0.25);
}

.modal .form-select {
    border-radius: 8px;
}

.modal .btn {
    border-radius: 8px;
    font-weight: 600;
}

/* Loading Animation */
@keyframes spin {
    0% { transform: rotate(0deg); }
    100% { transform: rotate(360deg); }
}

.spinner-border-sm {
    width: 1rem;
    height: 1rem;
    border-width: 0.2em;
}

/* Alert Styles */
.alert {
    border-radius: 12px;
    border: none;
}

.alert-warning {
    background-color: #fff3cd;
    border-left: 4px solid #ffc107;
}

.alert-info {
    background-color: #d1ecf1;
    border-left: 4px solid #17a2b8;
}

.alert-success {
    background-color: #d4edda;
    border-left: 4px solid #28a745;
}

.alert-danger {
    background-color: #f8d7da;
    border-left: 4px solid #dc3545;
}

/* Badge Enhancements */
.badge {
    font-weight: 500;
    padding: 0.5rem 0.75rem;
    border-radius: 20px;
    font-size: 0.75rem;
}

/* Responsive Enhancements */
@media (max-width: 768px) {
    .referral-action-card {
        margin-bottom: 1.5rem;
    }
    
    .modal-dialog {
        margin: 1rem;
    }
    
    .quick-access-card .row {
        text-align: center;
    }
    
    .quick-access-card .col-md-6:last-child {
        margin-top: 1rem;
    }
}

/* Hero Section Rotating Images */
.hero-image-container {
    position: relative;
    width: 100%;
    max-width: 400px;
    margin: 0 auto;
}

.rotating-images {
    position: relative;
    width: 100%;
    height: 300px;
    border-radius: 15px;
    overflow: hidden;
    box-shadow: 0 10px 30px rgba(0,0,0,0.2);
}

.image-slide {
    position: absolute;
    top: 0;
    left: 0;
    width: 100%;
    height: 100%;
    opacity: 0;
    transition: opacity 0.8s ease-in-out;
    display: flex;
    align-items: center;
    justify-content: center;
    overflow: hidden;
}

.image-slide.active {
    opacity: 1;
}

.dental-image {
    width: 100%;
    height: 100%;
    display: flex;
    align-items: center;
    justify-content: center;
    border-radius: 15px;
    overflow: hidden;
}

.dental-image img {
    max-width: 100%;
    max-height: 100%;
    width: auto;
    height: auto;
    transition: transform 0.3s ease;
    object-fit: cover;
}

.dental-image img:hover {
    transform: scale(1.05);
}

.slide-caption {
    position: absolute;
    left: 0;
    right: 0;
    bottom: 0;
    padding: 0.5rem 1rem;
    background: rgba(0, 0, 0, 0.5);
    color: #fff;
    text-align: center;
}

.slide-caption h5 {
    font-size: 1.25rem;
    font-weight: 600;
    margin-bottom: 0.25rem;
}

.slide-caption p {
    font-size: 0.9rem;
    margin: 0;
}

.image-dots {
    text-align: center;
    margin-top: 15px;
}

.dot {
    cursor: pointer;
    height: 12px;
    width: 12px;
    margin: 0 5px;
    background-color: rgba(255,255,255,0.5);
    border-radius: 50%;
    display: inline-block;
    transition: background-color 0.3s ease;
}

.dot.active, .dot:hover {
    background-color: rgba(255,255,255,0.9);
}

/* Sticky Navigation Enhancements */
.navbar.sticky-top {
    transition: all 0.3s ease-in-out;
}

.navbar-scrolled {
    background-color: rgba(13, 110, 253, 0.95) !important;
    backdrop-filter: blur(10px);
    box-shadow: 0 2px 20px rgba(0,0,0,0.1);
}

/* CTA Button Pulse Animation */
.btn-pulse {
    animation: pulse 2s infinite;
}

@keyframes pulse {
    0% {
        box-shadow: 0 0 0 0 rgba(255, 255, 255, 0.4);
    }
    70% {
        box-shadow: 0 0 0 10px rgba(255, 255, 255, 0);
    }
    100% {
        box-shadow: 0 0 0 0 rgba(255, 255, 255, 0);
    }
}

/* Benefit Cards Styles */
.benefit-card {
    transition: all 0.3s ease;
    border-radius: 15px;
}

.benefit-card:hover {
    transform: translateY(-8px);
    box-shadow: 0 15px 35px rgba(0,0,0,0.1);
}

.benefit-card .card-body {
    position: relative;
    overflow: hidden;
}

.benefit-card .card-body::before {
    content: '';
    position: absolute;
    top: -50%;
    left: -50%;
    width: 200%;
    height: 200%;
    background: linear-gradient(45deg, transparent, rgba(255,255,255,0.1), transparent);
    transform: rotate(45deg);
    transition: all 0.5s ease;
    opacity: 0;
}

.benefit-card:hover .card-body::before {
    animation: shimmer 0.8s ease-in-out;
}

@keyframes shimmer {
    0% {
        transform: translateX(-100%) translateY(-100%) rotate(45deg);
        opacity: 0;
    }
    50% {
        opacity: 1;
    }
    100% {
        transform: translateX(100%) translateY(100%) rotate(45deg);
        opacity: 0;
    }
}

.benefit-highlight {
    background: rgba(25, 135, 84, 0.1);
    border-radius: 20px;
    padding: 0.5rem 1rem;
    display: inline-block;
    margin-top: 1rem;
}

/* Icon animation */
.benefit-card .rounded-circle i {
    transition: all 0.3s ease;
}

.benefit-card:hover .rounded-circle i {
    transform: scale(1.1);
}

/* Pricing Section Styles */
.pricing-amount {
    font-size: 2.5rem;
    font-weight: bold;
    color: inherit;
}

.pricing-amount .currency {
    font-size: 1.2rem;
    vertical-align: top;
}

.pricing-amount .period {
    font-size: 1rem;
    color: #6c757d;
}

.card:hover {
    transform: translateY(-5px);
    transition: transform 0.3s ease, box-shadow 0.3s ease;
}

.badge.bg-primary {
    font-size: 0.75rem;
    padding: 0.5rem 1rem;
    border-radius: 2rem;
}

/* Quick Referral Section Styles */
.quick-referral-section {
    background: linear-gradient(135deg, #f8f9fa 0%, #e3f2fd 100%);
}

.quick-referral-card {
    border-radius: 15px;
    box-shadow: 0 10px 30px rgba(0,0,0,0.1);
}

/* Inline Signup Form Styles */
#hero .card {
    border-radius: 15px;
    box-shadow: 0 15px 40px rgba(0,0,0,0.1);
}

#cta .card {
    border-radius: 15px;
    box-shadow: 0 15px 40px rgba(0,0,0,0.2);
}

/* Form validation styles */
.form-control.is-valid {
    border-color: #198754;
    padding-right: calc(1.5em + 0.75rem);
    background-image: url("data:image/svg+xml,%3csvg xmlns='http://www.w3.org/2000/svg' viewBox='0 0 8 8'%3e%3cpath fill='%23198754' d='m2.3 6.73.5-.5 2.2-2.2.5-.5-.5-.5-.5-.5-1.7 1.7L2 3.93l.8.8-.5.5z'/%3e%3c/svg%3e");
    background-repeat: no-repeat;
    background-position: right calc(0.375em + 0.1875rem) center;
    background-size: calc(0.75em + 0.375rem) calc(0.75em + 0.375rem);
}

.form-control.is-invalid {
    border-color: #dc3545;
    padding-right: calc(1.5em + 0.75rem);
    background-image: url("data:image/svg+xml,%3csvg xmlns='http://www.w3.org/2000/svg' viewBox='0 0 12 12' width='12' height='12' fill='none' stroke='%23dc3545'%3e%3ccircle cx='6' cy='6' r='4.5'/%3e%3cpath d='m5.8 4.6 2.4 2.4m0-2.4L5.8 7'/%3e%3c/svg%3e");
    background-repeat: no-repeat;
    background-position: right calc(0.375em + 0.1875rem) center;
    background-size: calc(0.75em + 0.375rem) calc(0.75em + 0.375rem);
}

/* Responsive adjustments */
@media (max-width: 768px) {
    .rotating-images {
        height: 250px;
    }
    
    .navbar-nav .btn {
        margin-top: 0.5rem;
        margin-bottom: 0.5rem;
    }
    
    #hero .card {
        margin-bottom: 2rem;
    }
}
</style>
{% endblock %}<|MERGE_RESOLUTION|>--- conflicted
+++ resolved
@@ -300,14 +300,11 @@
     <div class="container">
         <div class="row text-center mb-5">
             <div class="col">
-<<<<<<< HEAD
+
 
                 <h2 class="fw-bold">Connect, Collaborate, and Transform Dental Care</h2>
                 <p class="lead text-muted">Build stronger professional networks and deliver better patient outcomes through seamless collaboration between general dentists and specialists</p>
-=======
-                <h2 class="fw-bold">Sapyyn's Key Benefits & Features</h2>
-                <p class="lead text-muted">Discover how Sapyyn transforms patient referral management with cutting-edge capabilities</p>
->>>>>>> 089fc200
+
             </div>
         </div>
         
@@ -319,15 +316,11 @@
                         <div class="bg-primary bg-opacity-10 rounded-circle p-3 d-inline-block mb-3">
                             <i class="bi bi-file-earmark-text text-primary fs-1"></i>
                         </div>
-<<<<<<< HEAD
-                        <h4 class="fw-bold mb-3">Keep Everyone Connected & Informed</h4>
-                        <p class="text-muted mb-3">
-                            Real-time communication between dentists, specialists, and patients. Never lose track of a referral with automated updates and secure messaging.
-=======
+
                         <h4 class="fw-bold mb-3">Simplified Referrals</h4>
                         <p class="text-muted">
                             Digital referral forms and instant data transfer replace paperwork and faxes. No more lost referrals – everything is tracked in one place.
->>>>>>> 089fc200
+
                         </p>
                     </div>
                 </div>
@@ -340,15 +333,11 @@
                         <div class="bg-success bg-opacity-10 rounded-circle p-3 d-inline-block mb-3">
                             <i class="bi bi-people-fill text-success fs-1"></i>
                         </div>
-<<<<<<< HEAD
-                        <h4 class="fw-bold mb-3">Seamless Dental Specialist Connections</h4>
-                        <p class="text-muted mb-3">
-                            Instantly connect patients with the right dental specialists. Build your professional network and ensure no referral falls through the cracks.
-=======
+
                         <h4 class="fw-bold mb-3">Provider Network & Collaboration</h4>
                         <p class="text-muted">
                             Connect with a network of specialists and general dentists. Secure messaging and notifications keep referring providers in the loop on patient progress.
->>>>>>> 089fc200
+
                         </p>
                     </div>
                 </div>
@@ -361,21 +350,12 @@
                         <div class="bg-info bg-opacity-10 rounded-circle p-3 d-inline-block mb-3">
                             <i class="bi bi-phone text-info fs-1"></i>
                         </div>
-<<<<<<< HEAD
-                        <h4 class="fw-bold mb-3">Dental Professional Network & Communication</h4>
-                        <p class="text-muted mb-3">
-                            Build lasting relationships with dental specialists. Real-time case discussions, consultation requests, and collaborative treatment planning – all in one secure platform.
-                        </p>
-                        <div class="benefit-highlight">
-                            <i class="bi bi-check-circle-fill text-success me-2"></i>
-                            <small class="text-muted">Direct specialist connections + HIPAA messaging</small>
-                        </div>
-=======
+
                         <h4 class="fw-bold mb-3">Patient Engagement</h4>
                         <p class="text-muted">
                             Automatic SMS/email updates to patients with specialist info and appointment reminders, so patients never fall through the cracks in transition.
                         </p>
->>>>>>> 089fc200
+
                     </div>
                 </div>
             </div>
