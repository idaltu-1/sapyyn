<!DOCTYPE html>
<html lang="en">
<head>
    <meta charset="UTF-8">
    <meta name="viewport" content="width=device-width, initial-scale=1.0">
    <title>{% block title %}Sapyyn - Dental Referral Platform | Transforming Patient Care{% endblock %}</title>
    <!-- SEO Meta Tags -->
    <meta name="description" content="{% block description %}Sapyyn - Secure patient referral system with HIPAA-compliant document management, QR code tracking, and seamless provider communication.{% endblock %}">
    <meta name="keywords" content="patient referral, dental referral, medical referral, HIPAA compliant, document management, healthcare">
    <meta name="author" content="Sapyyn Team">
    <meta property="og:title" content="{% block og_title %}{{ self.title() }}{% endblock %}">
    <meta property="og:description" content="{% block og_description %}{{ self.description() }}{% endblock %}">
    <meta property="og:type" content="website">
    <meta property="og:url" content="{{ request.url }}">
    <meta property="og:site_name" content="Sapyyn">
    <meta name="twitter:card" content="summary_large_image">
    <meta name="twitter:title" content="{% block twitter_title %}{{ self.title() }}{% endblock %}">
    <meta name="twitter:description" content="{% block twitter_description %}{{ self.description() }}{% endblock %}">
    
    <!-- Structured Data for SEO -->
    <script type="application/ld+json">
    {
        "@context": "https://schema.org",
        "@type": "MedicalBusiness",
        "name": "Sapyyn",
        "description": "Secure patient referral system with HIPAA-compliant document management and seamless provider communication",
        "url": "{{ request.url_root }}",
        "logo": "{{ url_for('static', filename='images/sapyyn-logo.png', _external=True) }}",
        "address": {
            "@type": "PostalAddress",
            "addressCountry": "US"
        },
        "serviceType": "Patient Referral Management",
        "medicalSpecialty": ["Dentistry", "Oral Surgery", "Orthodontics"],
        "hasOfferCatalog": {
            "@type": "OfferCatalog",
            "name": "Healthcare Services",
            "itemListElement": [
                {
                    "@type": "Offer",
                    "itemOffered": {
                        "@type": "Service",
                        "name": "Patient Referral Management",
                        "description": "Secure, HIPAA-compliant patient referral system"
                    }
                },
                {
                    "@type": "Offer", 
                    "itemOffered": {
                        "@type": "Service",
                        "name": "Document Management",
                        "description": "Secure medical document storage and sharing"
                    }
                }
            ]
        },
        "sameAs": [
            "https://www.facebook.com/sapyyn",
            "https://www.twitter.com/sapyyn",
            "https://www.linkedin.com/company/sapyyn"
        ]
    }
    </script>
    
    {% block structured_data %}{% endblock %}
    
    {% if analytics_enabled %}
    <!-- Google Analytics 4 -->
    <script async src="https://www.googletagmanager.com/gtag/js?id={{ ga4_id }}"></script>
    <script>
        window.dataLayer = window.dataLayer || [];
        function gtag(){dataLayer.push(arguments);}
        gtag('js', new Date());
        gtag('config', '{{ ga4_id }}', {
            page_title: document.title,
            page_location: window.location.href,
            custom_map: {
                'custom_parameter_1': 'user_type'
            }
        });
        
        // Enhanced eCommerce for conversion tracking
        gtag('config', '{{ ga4_id }}', {
            custom_map: {'custom_parameter_1': 'user_role'},
            enhanced_ecommerce: true
        });
        
        // Set user properties if logged in
        {% if session.user_id %}
        gtag('config', '{{ ga4_id }}', {
            'user_id': '{{ session.user_id }}',
            'custom_map': {
                'user_type': '{{ session.role or "unknown" }}'
            }
        });
        {% endif %}
    </script>
    
    <!-- Google Tag Manager -->
    <script>(function(w,d,s,l,i){w[l]=w[l]||[];w[l].push({'gtm.start':
    new Date().getTime(),event:'gtm.js'});var f=d.getElementsByTagName(s)[0],
    j=d.createElement(s),dl=l!='dataLayer'?'&l='+l:'';j.async=true;j.src=
    'https://www.googletagmanager.com/gtm.js?id='+i+dl;f.parentNode.insertBefore(j,f);
    })(window,document,'script','dataLayer','{{ gtm_id }}');</script>
    
    <!-- Hotjar Tracking Code -->
    <script>
        (function(h,o,t,j,a,r){
            h.hj=h.hj||function(){(h.hj.q=h.hj.q||[]).push(arguments)};
            h._hjSettings={hjid:{{ hotjar_id }},hjsv:6};
            a=o.getElementsByTagName('head')[0];
            r=o.createElement('script');r.async=1;
            r.src=t+h._hjSettings.hjid+j+h._hjSettings.hjsv;
            a.appendChild(r);
        })(window,document,'https://static.hotjar.com/c/hotjar-','.js?sv=');
    </script>
    
    <!-- Analytics Configuration for JavaScript -->
    <script>
        window.ANALYTICS_CONFIG = {
            ga4MeasurementId: '{{ ga4_id }}',
            hotjarSiteId: '{{ hotjar_id }}',
            gtmContainerId: '{{ gtm_id }}',
            environment: '{{ analytics_config.ENVIRONMENT }}',
            userId: {% if session.user_id %}'{{ session.user_id }}'{% else %}null{% endif %},
            userRole: {% if session.role %}'{{ session.role }}'{% else %}null{% endif %},
            enableDebug: {{ 'true' if analytics_config.ENVIRONMENT == 'development' else 'false' }}
        };
    </script>
    {% endif %}
    
    <!-- Bootstrap CSS -->
    <link href="{{ url_for('static', filename='css/bootstrap.min.css') }}" rel="stylesheet" onerror="this.onerror=null;this.href='https://cdn.jsdelivr.net/npm/bootstrap@5.1.3/dist/css/bootstrap.min.css'">
    <!-- Bootstrap Icons -->
    <link href="{{ url_for('static', filename='css/bootstrap-icons.css') }}" rel="stylesheet" onerror="this.onerror=null;this.href='https://cdn.jsdelivr.net/npm/bootstrap-icons@1.8.1/font/bootstrap-icons.css'">
    <!-- Custom CSS -->
    <link href="{{ url_for('static', filename='css/style.css') }}" rel="stylesheet">
    
    {% block extra_head %}{% endblock %}
</head>
<body>
    {% if analytics_enabled %}
    <!-- Google Tag Manager (noscript) -->
    <noscript><iframe src="https://www.googletagmanager.com/ns.html?id={{ gtm_id }}"
    height="0" width="0" style="display:none;visibility:hidden"></iframe></noscript>
    {% endif %}
    
    <!-- Enhanced Navigation -->
    <nav class="navbar navbar-expand-lg navbar-dark bg-primary sticky-top shadow-sm" id="mainNavbar">
        <div class="container">
            <a class="navbar-brand fw-bold d-flex align-items-center" href="{{ url_for('index') }}">
                <img src="{{ url_for('static', filename='images/sapyyn-icon-only.png') }}" alt="Sapyyn Logo" class="me-2 navbar-logo" style="height: 40px; width: auto;">
            </a>
            
            <button class="navbar-toggler border-0 p-2" type="button" data-bs-toggle="collapse" data-bs-target="#navbarNav" aria-controls="navbarNav" aria-expanded="false" aria-label="Toggle navigation">
                <span class="navbar-toggler-icon"></span>
            </button>
            
            <div class="collapse navbar-collapse" id="navbarNav">
                <ul class="navbar-nav me-auto">
                    {% if session.user_id %}
                    <!-- Authenticated User Navigation -->
                    <li class="nav-item">
                        <a class="nav-link" href="{{ url_for('dashboard') }}">
                            <i class="bi bi-speedometer2"></i> Dashboard
                        </a>
                    </li>
                    <li class="nav-item">
                        <a class="nav-link" href="{{ url_for('new_referral') }}">
                            <i class="bi bi-plus-circle"></i> New Referral
                        </a>
                    </li>
                    <li class="nav-item">
                        <a class="nav-link" href="{{ url_for('upload_file') }}">
                            <i class="bi bi-cloud-upload"></i> Upload Documents
                        </a>
                    </li>
                    <li class="nav-item">
                        <a class="nav-link" href="{{ url_for('view_documents') }}">
                            <i class="bi bi-files"></i> My Documents
                        </a>
                    </li>
                    <!-- Portal Pages Dropdown -->
                    <li class="nav-item dropdown">
                        <a class="nav-link dropdown-toggle" href="#" id="portalDropdown" role="button" data-bs-toggle="dropdown">
                            <i class="bi bi-grid-3x3-gap"></i> Portal
                        </a>
                        <ul class="dropdown-menu">
                            <li><a class="dropdown-item" href="{{ url_for('portal_dashboard') }}"><i class="bi bi-speedometer2"></i> Portal Dashboard</a></li>
                            <li><a class="dropdown-item" href="{{ url_for('referral_history') }}"><i class="bi bi-clock-history"></i> Referral History</a></li>
                            <li><a class="dropdown-item" href="{{ url_for('track_referral') }}"><i class="bi bi-search"></i> Track Referral</a></li>
                            <li><a class="dropdown-item" href="{{ url_for('appointments') }}"><i class="bi bi-calendar-check"></i> Appointments</a></li>
                            {% if session.role in ['admin', 'dentist_admin', 'specialist_admin'] %}
                            <li><hr class="dropdown-divider"></li>
                            <li><h6 class="dropdown-header">Administration</h6></li>
                            <li><a class="dropdown-item" href="{{ url_for('admin_panel') }}"><i class="bi bi-gear"></i> Admin Panel</a></li>
                            <li><a class="dropdown-item" href="{{ url_for('analytics_dashboard') }}"><i class="bi bi-graph-up"></i> Analytics Dashboard</a></li>
                            <li><a class="dropdown-item" href="{{ url_for('serve_static_page', filename='admin-users') }}"><i class="bi bi-people"></i> Manage Users</a></li>
                            <li><a class="dropdown-item" href="{{ url_for('serve_static_page', filename='admin-referrals') }}"><i class="bi bi-clipboard-data"></i> Manage Referrals</a></li>
                            {% endif %}
                        </ul>
                    </li>
                    <!-- Rewards -->
                    <li class="nav-item">
                        <a class="nav-link" href="{{ url_for('rewards_dashboard') }}">
                            <i class="bi bi-trophy"></i> Rewards
                        </a>
                    </li>
                    {% else %}
                    <!-- Public Navigation - Organized by Categories -->
                    <!-- Product Category -->
                    <li class="nav-item dropdown">
                        <a class="nav-link dropdown-toggle" href="#" id="productDropdown" role="button" data-bs-toggle="dropdown" aria-expanded="false">
                            <i class="bi bi-box me-1"></i>Product
                        </a>
                        <ul class="dropdown-menu shadow" aria-labelledby="productDropdown">
                            <li><a class="dropdown-item" href="{{ url_for('index') }}#benefits">
                                <i class="bi bi-lightning-charge text-primary me-2"></i>Features
                            </a></li>
                            <li><a class="dropdown-item" href="{{ url_for('pricing') }}">
                                <i class="bi bi-credit-card text-success me-2"></i>Pricing
                            </a></li>
                            <li><a class="dropdown-item" href="{{ url_for('surgical_instruction') }}">
                                <i class="bi bi-file-medical text-info me-2"></i>Integration Info
                            </a></li>
                            <li><hr class="dropdown-divider"></li>
                            <li><h6 class="dropdown-header">For Healthcare Providers</h6></li>
                            <li><a class="dropdown-item" href="{{ url_for('register') }}?role=dentist">
                                <i class="bi bi-person-badge text-primary me-2"></i>General Dentists
                            </a></li>
                            <li><a class="dropdown-item" href="{{ url_for('register') }}?role=specialist">
                                <i class="bi bi-person-check text-success me-2"></i>Dental Specialists
                            </a></li>
                            <li><a class="dropdown-item" href="{{ url_for('register') }}?role=dentist_admin">
                                <i class="bi bi-building text-warning me-2"></i>Dental Practices
                            </a></li>
                            <li><hr class="dropdown-divider"></li>
                            <li><h6 class="dropdown-header">For Patients</h6></li>
                            <li><a class="dropdown-item" href="{{ url_for('register') }}?role=patient">
                                <i class="bi bi-person-heart text-info me-2"></i>Individual Patients
                            </a></li>
                        </ul>
                    </li>
                    
                    <!-- Resources Category -->
                    <li class="nav-item dropdown">
                        <a class="nav-link dropdown-toggle" href="#" id="resourcesDropdown" role="button" data-bs-toggle="dropdown" aria-expanded="false">
                            <i class="bi bi-book me-1"></i>Resources
                        </a>
                        <ul class="dropdown-menu shadow" aria-labelledby="resourcesDropdown">
                            <li><a class="dropdown-item" href="{{ url_for('blog') }}">
                                <i class="bi bi-rss text-primary me-2"></i>Blog
                            </a></li>
                            <li><a class="dropdown-item" href="{{ url_for('case_studies') }}">
                                <i class="bi bi-journal-medical text-success me-2"></i>Case Studies
                            </a></li>
                            <li><a class="dropdown-item" href="{{ url_for('faq') }}">
                                <i class="bi bi-question-circle-fill text-info me-2"></i>Help Center
                            </a></li>
                            <li><a class="dropdown-item" href="{{ url_for('tutorials') }}">
                                <i class="bi bi-play-circle text-warning me-2"></i>Tutorials
                            </a></li>
                            <li><a class="dropdown-item" href="{{ url_for('faq') }}">
                                <i class="bi bi-patch-question text-secondary me-2"></i>FAQs
                            </a></li>
                            <li><hr class="dropdown-divider"></li>
                            <li><a class="dropdown-item" href="{{ url_for('how_to_guides') }}">
                                <i class="bi bi-file-text text-muted me-2"></i>How-to Guides
                            </a></li>
                        </ul>
                    </li>
                    
                    <!-- Company Category -->
                    <li class="nav-item dropdown">
                        <a class="nav-link dropdown-toggle" href="#" id="companyDropdown" role="button" data-bs-toggle="dropdown" aria-expanded="false">
                            <i class="bi bi-building me-1"></i>Company
                        </a>
                        <ul class="dropdown-menu shadow" aria-labelledby="companyDropdown">
                            <li><a class="dropdown-item" href="{{ url_for('about') }}">
                                <i class="bi bi-info-circle text-primary me-2"></i>About Us
                            </a></li>
                            <li><a class="dropdown-item" href="{{ url_for('contact') }}">
                                <i class="bi bi-envelope text-success me-2"></i>Contact
                            </a></li>
                            <li><a class="dropdown-item" href="{{ url_for('privacy') }}">
                                <i class="bi bi-shield-check text-info me-2"></i>Privacy Policy
                            </a></li>
                            <li><a class="dropdown-item" href="{{ url_for('terms') }}">
                                <i class="bi bi-file-text text-warning me-2"></i>Terms of Service
                            </a></li>
                            <li><a class="dropdown-item" href="{{ url_for('hipaa') }}">
                                <i class="bi bi-shield-fill-check text-danger me-2"></i>HIPAA Compliance
                            </a></li>
                        </ul>
                    </li>
                    {% endif %}
                </ul>
                
                <ul class="navbar-nav">
                    {% if session.user_id %}
                    <li class="nav-item dropdown">
                        <a class="nav-link dropdown-toggle d-flex align-items-center" href="#" id="navbarDropdown" role="button" data-bs-toggle="dropdown" aria-expanded="false">
                            <i class="bi bi-person-circle me-1 fs-5"></i>
                            <span class="d-none d-lg-inline">{{ session.full_name or session.username }}</span>
                        </a>
                        <ul class="dropdown-menu dropdown-menu-end shadow">
                            <li><a class="dropdown-item" href="{{ url_for('profile') }}"><i class="bi bi-person me-2"></i> Profile</a></li>
                            <li><a class="dropdown-item" href="{{ url_for('settings') }}"><i class="bi bi-gear me-2"></i> Settings</a></li>
                            {% if session.role == 'dentist' %}
                            <li><a class="dropdown-item" href="{{ url_for('dentist_portal') }}"><i class="bi bi-person-badge me-2"></i> Dentist Portal</a></li>
                            {% elif session.role == 'specialist' %}
                            <li><a class="dropdown-item" href="{{ url_for('specialist_portal') }}"><i class="bi bi-person-check me-2"></i> Specialist Portal</a></li>
                            {% elif session.role == 'patient' %}
                            <li><a class="dropdown-item" href="{{ url_for('patient_portal') }}"><i class="bi bi-person-heart me-2"></i> Patient Portal</a></li>
                            {% endif %}
                            {% if session.role in ['admin', 'dentist_admin', 'specialist_admin'] %}
                            <li><a class="dropdown-item" href="{{ url_for('admin_portal') }}"><i class="bi bi-shield-check me-2"></i> Admin Portal</a></li>
                            <li><a class="dropdown-item" href="{{ url_for('analytics_dashboard') }}"><i class="bi bi-graph-up me-2"></i> Analytics Dashboard</a></li>
                            {% endif %}
                            <li><hr class="dropdown-divider"></li>
                            <li><a class="dropdown-item text-danger" href="{{ url_for('logout') }}"><i class="bi bi-box-arrow-right me-2"></i> Logout</a></li>
                        </ul>
                    </li>
                    <!-- Sticky CTA for logged in users -->
                    <li class="nav-item">
                        <a class="btn btn-light btn-sm ms-2 px-3" href="{{ url_for('new_referral') }}">
                            <i class="bi bi-plus-circle me-1"></i>New Referral
                        </a>
                    </li>
                    {% else %}
                    <!-- Login for returning users -->
                    <li class="nav-item d-none d-lg-block">
                        <a class="nav-link" href="{{ url_for('login') }}">
                            <i class="bi bi-box-arrow-in-right me-1"></i>Sign In
                        </a>
                    </li>
                    <!-- Primary CTA - Get Started (emphasized) -->
                    <li class="nav-item">
                        <a class="btn btn-warning btn-sm ms-2 px-3 shadow-sm fw-bold" href="{{ url_for('register') }}" id="stickySignUpBtn">
                            <i class="bi bi-person-plus me-1"></i>Start Free Trial
                        </a>
                    </li>
                    <!-- Demo CTA -->
                    <li class="nav-item d-none d-md-block">
                        <a class="btn btn-outline-light btn-sm ms-2 px-3" href="#" data-bs-toggle="modal" data-bs-target="#demoModal">
                            <i class="bi bi-play-circle me-1"></i>Demo
                        </a>
                    </li>
                    {% endif %}
                </ul>
            </div>
        </div>
    </nav>

    <!-- Flash Messages -->
    {% with messages = get_flashed_messages(with_categories=true) %}
        {% if messages %}
            <div class="container mt-3">
                {% for category, message in messages %}
                    <div class="alert alert-{{ 'danger' if category == 'error' else category }} alert-dismissible fade show" role="alert">
                        {{ message }}
                        <button type="button" class="btn-close" data-bs-dismiss="alert"></button>
                    </div>
                {% endfor %}
            </div>
        {% endif %}
    {% endwith %}

    <!-- Demo Modal -->
    <div class="modal fade" id="demoModal" tabindex="-1" aria-labelledby="demoModalLabel" aria-hidden="true">
        <div class="modal-dialog modal-lg">
            <div class="modal-content">
                <div class="modal-header bg-primary text-white">
                    <h5 class="modal-title" id="demoModalLabel">
                        <i class="bi bi-play-circle me-2"></i>Watch Sapyyn Demo
                    </h5>
                    <button type="button" class="btn-close btn-close-white" data-bs-dismiss="modal"></button>
                </div>
                <div class="modal-body text-center p-4">
                    <div class="ratio ratio-16x9 mb-3">
                        <iframe src="https://www.youtube.com/embed/dQw4w9WgXcQ" title="Sapyyn Demo Video" allowfullscreen></iframe>
                    </div>
                    <h5>See How Easy Patient Referrals Can Be</h5>
                    <p class="text-muted">Watch our 3-minute demo to see how Sapyyn streamlines your referral process</p>
                    <div class="d-grid gap-2 d-md-flex justify-content-md-center">
                        <a href="{{ url_for('register') }}" class="btn btn-primary btn-lg">
                            <i class="bi bi-person-plus me-2"></i>Start Free Trial
                        </a>
                        <button type="button" class="btn btn-outline-secondary" data-bs-dismiss="modal">Close</button>
                    </div>
                </div>
            </div>
        </div>
    </div>

    <!-- Main Content -->
    <main class="container-fluid">
        {% block content %}{% endblock %}
    </main>

    <!-- Footer -->
    <footer class="bg-light mt-5 py-4">
        <div class="container">
            <div class="row">
                <div class="col-md-6">
                    <h5>Sapyyn Patient Referral System</h5>
                    <p class="text-muted">Secure, efficient patient referral management</p>
                </div>
                <div class="col-md-6 text-md-end">
                    <p class="text-muted">
                        <i class="bi bi-shield-check"></i>
                        HIPAA Compliant | Secure Document Handling
                    </p>
                </div>
            </div>
            <hr>
            <div class="row">
                <div class="col-12 text-center">
                    <p class="text-muted mb-0">
<<<<<<< HEAD
                        © 2025 Sapyyn Inc. All rights reserved. | 
                        <a href="{{ url_for('privacy') }}" class="text-decoration-none">Privacy Policy</a> | 
                        <a href="{{ url_for('terms') }}" class="text-decoration-none">Terms of Service</a>
=======
                        &copy; 2025 Sapyyn. All rights reserved.
                    </p>
                    <p class="text-muted mb-0">
                        <small>Links organized in navigation: 
                        <strong>Product</strong> (Features, Pricing, Integration) | 
                        <strong>Resources</strong> (Blog, Case Studies, Help Center, Tutorials, FAQs) | 
                        <strong>Company</strong> (About, Contact, Privacy, Terms, HIPAA)</small>
>>>>>>> 62416910
                    </p>
                </div>
            </div>
        </div>
    </footer>

    <!-- Bootstrap JS -->
    <script src="{{ url_for('static', filename='js/bootstrap.bundle.min.js') }}" onerror="this.onerror=null;this.src='https://cdn.jsdelivr.net/npm/bootstrap@5.1.3/dist/js/bootstrap.bundle.min.js'"></script>
    
    <!-- Web Vitals for Core Web Vitals tracking -->
    <script src="https://unpkg.com/web-vitals@3/dist/web-vitals.iife.js"></script>
    
    <!-- Custom Analytics -->
    <script src="{{ url_for('static', filename='js/analytics.js') }}"></script>
    
    <!-- User Feedback System -->
    <script src="{{ url_for('static', filename='js/feedback.js') }}"></script>
    
    <!-- Custom JS -->
    <script src="{{ url_for('static', filename='js/main.js') }}"></script>
    
    {% block extra_scripts %}{% endblock %}
</body>
</html><|MERGE_RESOLUTION|>--- conflicted
+++ resolved
@@ -417,11 +417,7 @@
             <div class="row">
                 <div class="col-12 text-center">
                     <p class="text-muted mb-0">
-<<<<<<< HEAD
-                        © 2025 Sapyyn Inc. All rights reserved. | 
-                        <a href="{{ url_for('privacy') }}" class="text-decoration-none">Privacy Policy</a> | 
-                        <a href="{{ url_for('terms') }}" class="text-decoration-none">Terms of Service</a>
-=======
+
                         &copy; 2025 Sapyyn. All rights reserved.
                     </p>
                     <p class="text-muted mb-0">
@@ -429,7 +425,7 @@
                         <strong>Product</strong> (Features, Pricing, Integration) | 
                         <strong>Resources</strong> (Blog, Case Studies, Help Center, Tutorials, FAQs) | 
                         <strong>Company</strong> (About, Contact, Privacy, Terms, HIPAA)</small>
->>>>>>> 62416910
+
                     </p>
                 </div>
             </div>
