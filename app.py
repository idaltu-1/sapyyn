#!/usr/bin/env python3
"""
Sapyyn Patient Referral System
A web application for managing patient referrals and documents
"""

from flask import Flask, render_template, request, jsonify, send_from_directory, redirect, url_for, flash, session
from werkzeug.utils import secure_filename
from werkzeug.security import generate_password_hash, check_password_hash
import os
import sqlite3
import uuid
import qrcode
from io import BytesIO
import base64
import hashlib
from datetime import datetime, timedelta
import json
import stripe

app = Flask(__name__)
app.secret_key = 'sapyyn-patient-referral-system-2025'
app.config['MAX_CONTENT_LENGTH'] = 16 * 1024 * 1024  # 16MB max file size

# Stripe configuration
stripe.api_key = os.environ.get('STRIPE_SECRET_KEY', 'sk_test_...')  # Replace with your Stripe secret key
STRIPE_PUBLISHABLE_KEY = os.environ.get('STRIPE_PUBLISHABLE_KEY', 'pk_test_...')  # Replace with your Stripe publishable key

# Analytics configuration
ANALYTICS_CONFIG = {
    'GA4_MEASUREMENT_ID': os.environ.get('GA4_MEASUREMENT_ID', 'G-XXXXXXXXXX'),
    'GTM_CONTAINER_ID': os.environ.get('GTM_CONTAINER_ID', 'GTM-XXXXXXX'),
    'HOTJAR_SITE_ID': os.environ.get('HOTJAR_SITE_ID', '3842847'),
    'ENABLE_ANALYTICS': os.environ.get('ENABLE_ANALYTICS', 'true').lower() == 'true',
    'ENVIRONMENT': os.environ.get('FLASK_ENV', 'development')
}

# Configuration
UPLOAD_FOLDER = 'patient-referral'
ALLOWED_EXTENSIONS = {'txt', 'pdf', 'png', 'jpg', 'jpeg', 'gif', 'doc', 'docx', 'xls', 'xlsx'}

app.config['UPLOAD_FOLDER'] = UPLOAD_FOLDER

# Ensure upload folder exists
os.makedirs(UPLOAD_FOLDER, exist_ok=True)

# Database initialization
def init_db():
    """Initialize the SQLite database"""
    conn = sqlite3.connect('sapyyn.db')
    cursor = conn.cursor()
    
    # Users table
    cursor.execute('''
        CREATE TABLE IF NOT EXISTS users (
            id INTEGER PRIMARY KEY AUTOINCREMENT,
            username TEXT UNIQUE NOT NULL,
            email TEXT UNIQUE NOT NULL,
            password_hash TEXT NOT NULL,
            full_name TEXT NOT NULL,
            role TEXT DEFAULT 'patient',
            created_at TIMESTAMP DEFAULT CURRENT_TIMESTAMP
        )
    ''')
    
    # Referrals table
    cursor.execute('''
        CREATE TABLE IF NOT EXISTS referrals (
            id INTEGER PRIMARY KEY AUTOINCREMENT,
            user_id INTEGER NOT NULL,
            referral_id TEXT UNIQUE NOT NULL,
            patient_name TEXT NOT NULL,
            referring_doctor TEXT,
            target_doctor TEXT,
            medical_condition TEXT,
            urgency_level TEXT DEFAULT 'normal',
            status TEXT DEFAULT 'pending',
            notes TEXT,
            qr_code TEXT,
            created_at TIMESTAMP DEFAULT CURRENT_TIMESTAMP,
            updated_at TIMESTAMP DEFAULT CURRENT_TIMESTAMP,
            FOREIGN KEY (user_id) REFERENCES users (id)
        )
    ''')
    
    # Add case acceptance tracking columns to referrals if they don't exist
    try:
        cursor.execute('ALTER TABLE referrals ADD COLUMN case_status TEXT DEFAULT "pending"')
    except sqlite3.OperationalError:
        pass  # Column already exists
    
    try:
        cursor.execute('ALTER TABLE referrals ADD COLUMN consultation_date TIMESTAMP')
    except sqlite3.OperationalError:
        pass
    
    try:
        cursor.execute('ALTER TABLE referrals ADD COLUMN case_accepted_date TIMESTAMP')
    except sqlite3.OperationalError:
        pass
    
    try:
        cursor.execute('ALTER TABLE referrals ADD COLUMN treatment_start_date TIMESTAMP')
    except sqlite3.OperationalError:
        pass
    
    try:
        cursor.execute('ALTER TABLE referrals ADD COLUMN treatment_complete_date TIMESTAMP')
    except sqlite3.OperationalError:
        pass
    
    try:
        cursor.execute('ALTER TABLE referrals ADD COLUMN rejection_reason TEXT')
    except sqlite3.OperationalError:
        pass
    
    try:
        cursor.execute('ALTER TABLE referrals ADD COLUMN estimated_value DECIMAL(10,2)')
    except sqlite3.OperationalError:
        pass
    
    try:
        cursor.execute('ALTER TABLE referrals ADD COLUMN actual_value DECIMAL(10,2)')
    except sqlite3.OperationalError:
        pass
    
    # Documents table
    cursor.execute('''
        CREATE TABLE IF NOT EXISTS documents (
            id INTEGER PRIMARY KEY AUTOINCREMENT,
            referral_id INTEGER,
            user_id INTEGER,
            file_type TEXT NOT NULL,
            file_name TEXT NOT NULL,
            file_path TEXT NOT NULL,
            file_size INTEGER,
            upload_date TIMESTAMP DEFAULT CURRENT_TIMESTAMP,
            FOREIGN KEY (referral_id) REFERENCES referrals (id),
            FOREIGN KEY (user_id) REFERENCES users (id)
        )
    ''')
    
    # Reward Programs table
    cursor.execute('''
        CREATE TABLE IF NOT EXISTS reward_programs (
            id INTEGER PRIMARY KEY AUTOINCREMENT,
            name TEXT NOT NULL,
            description TEXT,
            program_type TEXT DEFAULT 'referral',
            status TEXT DEFAULT 'active',
            start_date TIMESTAMP,
            end_date TIMESTAMP,
            created_by INTEGER,
            compliance_notes TEXT,
            legal_language TEXT,
            created_at TIMESTAMP DEFAULT CURRENT_TIMESTAMP,
            updated_at TIMESTAMP DEFAULT CURRENT_TIMESTAMP,
            FOREIGN KEY (created_by) REFERENCES users (id)
        )
    ''')
    
    # Reward Tiers table
    cursor.execute('''
        CREATE TABLE IF NOT EXISTS reward_tiers (
            id INTEGER PRIMARY KEY AUTOINCREMENT,
            program_id INTEGER,
            tier_name TEXT NOT NULL,
            tier_level INTEGER DEFAULT 1,
            referrals_required INTEGER DEFAULT 1,
            reward_type TEXT DEFAULT 'points',
            reward_value DECIMAL(10,2),
            reward_description TEXT,
            fulfillment_type TEXT DEFAULT 'manual',
            fulfillment_config TEXT,
            created_at TIMESTAMP DEFAULT CURRENT_TIMESTAMP,
            FOREIGN KEY (program_id) REFERENCES reward_programs (id)
        )
    ''')
    
    # User Rewards table
    cursor.execute('''
        CREATE TABLE IF NOT EXISTS user_rewards (
            id INTEGER PRIMARY KEY AUTOINCREMENT,
            user_id INTEGER,
            program_id INTEGER,
            tier_id INTEGER,
            referral_id INTEGER,
            points_earned DECIMAL(10,2) DEFAULT 0,
            reward_status TEXT DEFAULT 'pending',
            earned_date TIMESTAMP DEFAULT CURRENT_TIMESTAMP,
            redeemed_date TIMESTAMP,
            fulfillment_status TEXT DEFAULT 'pending',
            fulfillment_notes TEXT,
            compliance_verified BOOLEAN DEFAULT FALSE,
            created_at TIMESTAMP DEFAULT CURRENT_TIMESTAMP,
            updated_at TIMESTAMP DEFAULT CURRENT_TIMESTAMP,
            FOREIGN KEY (user_id) REFERENCES users (id),
            FOREIGN KEY (program_id) REFERENCES reward_programs (id),
            FOREIGN KEY (tier_id) REFERENCES reward_tiers (id),
            FOREIGN KEY (referral_id) REFERENCES referrals (id)
        )
    ''')
    
    # Reward Triggers table
    cursor.execute('''
        CREATE TABLE IF NOT EXISTS reward_triggers (
            id INTEGER PRIMARY KEY AUTOINCREMENT,
            program_id INTEGER,
            trigger_type TEXT NOT NULL,
            trigger_condition TEXT,
            trigger_value TEXT,
            points_awarded DECIMAL(10,2),
            tier_advancement BOOLEAN DEFAULT FALSE,
            is_active BOOLEAN DEFAULT TRUE,
            created_at TIMESTAMP DEFAULT CURRENT_TIMESTAMP,
            FOREIGN KEY (program_id) REFERENCES reward_programs (id)
        )
    ''')
    
    # Reward Notifications table
    cursor.execute('''
        CREATE TABLE IF NOT EXISTS reward_notifications (
            id INTEGER PRIMARY KEY AUTOINCREMENT,
            user_id INTEGER,
            notification_type TEXT,
            title TEXT,
            message TEXT,
            is_read BOOLEAN DEFAULT FALSE,
            sent_at TIMESTAMP DEFAULT CURRENT_TIMESTAMP,
            FOREIGN KEY (user_id) REFERENCES users (id)
        )
    ''')
    
    # Compliance Audit Trail table
    cursor.execute('''
        CREATE TABLE IF NOT EXISTS compliance_audit_trail (
            id INTEGER PRIMARY KEY AUTOINCREMENT,
            user_id INTEGER,
            action_type TEXT,
            entity_type TEXT,
            entity_id INTEGER,
            action_details TEXT,
            ip_address TEXT,
            user_agent TEXT,
            timestamp TIMESTAMP DEFAULT CURRENT_TIMESTAMP,
            FOREIGN KEY (user_id) REFERENCES users (id)
        )
    ''')
    
    # Gamification Achievements table
    cursor.execute('''
        CREATE TABLE IF NOT EXISTS achievements (
            id INTEGER PRIMARY KEY AUTOINCREMENT,
            name TEXT NOT NULL,
            description TEXT,
            icon TEXT,
            achievement_type TEXT,
            requirement_value INTEGER,
            points_value DECIMAL(10,2),
            is_active BOOLEAN DEFAULT TRUE,
            created_at TIMESTAMP DEFAULT CURRENT_TIMESTAMP
        )
    ''')
    
    # User Achievements table
    cursor.execute('''
        CREATE TABLE IF NOT EXISTS user_achievements (
            id INTEGER PRIMARY KEY AUTOINCREMENT,
            user_id INTEGER,
            achievement_id INTEGER,
            earned_date TIMESTAMP DEFAULT CURRENT_TIMESTAMP,
            progress INTEGER DEFAULT 0,
            FOREIGN KEY (user_id) REFERENCES users (id),
            FOREIGN KEY (achievement_id) REFERENCES achievements (id)
        )
    ''')
    
    # Provider Codes table for 4-digit system
    cursor.execute('''
        CREATE TABLE IF NOT EXISTS provider_codes (
            id INTEGER PRIMARY KEY AUTOINCREMENT,
            user_id INTEGER,
            provider_code TEXT UNIQUE NOT NULL,
            provider_type TEXT NOT NULL,
            practice_name TEXT,
            specialization TEXT,
            is_active BOOLEAN DEFAULT TRUE,
            created_at TIMESTAMP DEFAULT CURRENT_TIMESTAMP,
            expires_at TIMESTAMP,
            FOREIGN KEY (user_id) REFERENCES users (id)
        )
    ''')
    
    # Messages table for portal messaging
    cursor.execute('''
        CREATE TABLE IF NOT EXISTS messages (
            id INTEGER PRIMARY KEY AUTOINCREMENT,
            sender_id INTEGER NOT NULL,
            recipient_id INTEGER NOT NULL,
            subject TEXT NOT NULL,
            content TEXT NOT NULL,
            message_type TEXT DEFAULT 'general',
            referral_id INTEGER,
            is_read BOOLEAN DEFAULT FALSE,
            is_deleted_by_sender BOOLEAN DEFAULT FALSE,
            is_deleted_by_recipient BOOLEAN DEFAULT FALSE,
            created_at TIMESTAMP DEFAULT CURRENT_TIMESTAMP,
            read_at TIMESTAMP,
            FOREIGN KEY (sender_id) REFERENCES users (id),
            FOREIGN KEY (recipient_id) REFERENCES users (id),
            FOREIGN KEY (referral_id) REFERENCES referrals (id)
        )
    ''')
    
    # Subscription Plans table
    cursor.execute('''
        CREATE TABLE IF NOT EXISTS subscription_plans (
            id INTEGER PRIMARY KEY AUTOINCREMENT,
            plan_name TEXT NOT NULL,
            plan_type TEXT NOT NULL,
            price_monthly DECIMAL(10,2),
            price_annual DECIMAL(10,2),
            features TEXT,
            max_referrals INTEGER,
            max_users INTEGER,
            storage_gb INTEGER,
            support_level TEXT,
            is_active BOOLEAN DEFAULT TRUE,
            created_at TIMESTAMP DEFAULT CURRENT_TIMESTAMP
        )
    ''')
    
    # User Subscriptions table
    cursor.execute('''
        CREATE TABLE IF NOT EXISTS user_subscriptions (
            id INTEGER PRIMARY KEY AUTOINCREMENT,
            user_id INTEGER,
            plan_id INTEGER,
            subscription_status TEXT DEFAULT 'active',
            billing_cycle TEXT DEFAULT 'monthly',
            start_date TIMESTAMP DEFAULT CURRENT_TIMESTAMP,
            end_date TIMESTAMP,
            auto_renew BOOLEAN DEFAULT TRUE,
            payment_method TEXT,
            stripe_customer_id TEXT,
            stripe_subscription_id TEXT,
            stripe_payment_method_id TEXT,
            trial_end_date TIMESTAMP,
            created_at TIMESTAMP DEFAULT CURRENT_TIMESTAMP,
            FOREIGN KEY (user_id) REFERENCES users (id),
            FOREIGN KEY (plan_id) REFERENCES subscription_plans (id)
        )
    ''')
    
    # Practice Management table
    cursor.execute('''
        CREATE TABLE IF NOT EXISTS practices (
            id INTEGER PRIMARY KEY AUTOINCREMENT,
            practice_name TEXT NOT NULL,
            practice_type TEXT,
            address TEXT,
            phone TEXT,
            email TEXT,
            website TEXT,
            admin_user_id INTEGER,
            subscription_id INTEGER,
            is_verified BOOLEAN DEFAULT FALSE,
            created_at TIMESTAMP DEFAULT CURRENT_TIMESTAMP,
            FOREIGN KEY (admin_user_id) REFERENCES users (id),
            FOREIGN KEY (subscription_id) REFERENCES user_subscriptions (id)
        )
    ''')
    
    # Practice Members table (for multi-user practices)
    cursor.execute('''
        CREATE TABLE IF NOT EXISTS practice_members (
            id INTEGER PRIMARY KEY AUTOINCREMENT,
            practice_id INTEGER,
            user_id INTEGER,
            role TEXT,
            permissions TEXT,
            status TEXT DEFAULT 'active',
            invited_by INTEGER,
            joined_at TIMESTAMP DEFAULT CURRENT_TIMESTAMP,
            FOREIGN KEY (practice_id) REFERENCES practices (id),
            FOREIGN KEY (user_id) REFERENCES users (id),
            FOREIGN KEY (invited_by) REFERENCES users (id)
        )
    ''')
    
    # Insert default subscription plans
    cursor.execute('''
        INSERT OR IGNORE INTO subscription_plans 
        (plan_name, plan_type, price_monthly, price_annual, features, max_referrals, max_users, storage_gb, support_level)
        VALUES 
        ('Basic', 'free', 0.00, 0.00, 'Up to 5 referrals/month, Basic messaging, Limited network access', 5, 1, 1, 'email'),
        ('Professional', 'practice', 49.99, 499.99, 'Unlimited referrals, Priority support, Full network access, QR codes, CE credits', -1, 3, 10, 'priority'),
        ('Enterprise', 'enterprise', 149.99, 1499.99, 'Everything in Professional, Multi-practice management, Advanced analytics, API access', -1, -1, 50, 'phone')
    ''')
    
    # User Profiles table
    cursor.execute('''
        CREATE TABLE IF NOT EXISTS user_profiles (
            id INTEGER PRIMARY KEY AUTOINCREMENT,
            user_id INTEGER UNIQUE NOT NULL,
            phone TEXT,
            license_number TEXT,
            specialization TEXT,
            practice_name TEXT,
            practice_address TEXT,
            years_experience TEXT,
            website TEXT,
            bio TEXT,
            account_type TEXT,
            avatar_url TEXT,
            created_at TIMESTAMP DEFAULT CURRENT_TIMESTAMP,
            updated_at TIMESTAMP DEFAULT CURRENT_TIMESTAMP,
            FOREIGN KEY (user_id) REFERENCES users (id)
        )
    ''')
    
    # User Preferences table
    cursor.execute('''
        CREATE TABLE IF NOT EXISTS user_preferences (
            id INTEGER PRIMARY KEY AUTOINCREMENT,
            user_id INTEGER NOT NULL,
            preference_key TEXT NOT NULL,
            preference_value TEXT,
            created_at TIMESTAMP DEFAULT CURRENT_TIMESTAMP,
            updated_at TIMESTAMP DEFAULT CURRENT_TIMESTAMP,
            FOREIGN KEY (user_id) REFERENCES users (id),
            UNIQUE(user_id, preference_key)
        )
    ''')
    
    # Add is_verified column to users table if it doesn't exist
    try:
        cursor.execute('''
            ALTER TABLE users ADD COLUMN is_verified BOOLEAN DEFAULT FALSE
        ''')
    except sqlite3.OperationalError:
        # Column already exists, skip
        pass

    # Referring Doctor Profiles table for relationship management
    cursor.execute('''
        CREATE TABLE IF NOT EXISTS referring_doctors (
            id INTEGER PRIMARY KEY AUTOINCREMENT,
            name TEXT NOT NULL,
            email TEXT,
            phone TEXT,
            practice_name TEXT,
            specialty TEXT,
            address TEXT,
            city TEXT,
            state TEXT,
            zip_code TEXT,
            referral_count INTEGER DEFAULT 0,
            conversion_rate DECIMAL(5,2) DEFAULT 0.0,
            avg_case_value DECIMAL(10,2) DEFAULT 0.0,
            relationship_score INTEGER DEFAULT 0,
            last_referral_date TIMESTAMP,
            communication_preference TEXT DEFAULT 'email',
            notes TEXT,
            created_at TIMESTAMP DEFAULT CURRENT_TIMESTAMP,
            updated_at TIMESTAMP DEFAULT CURRENT_TIMESTAMP
        )
    ''')
    
    # Case Conversion Tracking table
    cursor.execute('''
        CREATE TABLE IF NOT EXISTS case_conversions (
            id INTEGER PRIMARY KEY AUTOINCREMENT,
            referral_id TEXT NOT NULL,
            stage TEXT NOT NULL,
            stage_date TIMESTAMP DEFAULT CURRENT_TIMESTAMP,
            notes TEXT,
            assigned_to TEXT,
            response_time_hours INTEGER,
            created_by INTEGER,
            FOREIGN KEY (created_by) REFERENCES users (id)
        )
    ''')
    
    # Team Productivity Metrics table
    cursor.execute('''
        CREATE TABLE IF NOT EXISTS team_metrics (
            id INTEGER PRIMARY KEY AUTOINCREMENT,
            user_id INTEGER NOT NULL,
            date DATE DEFAULT CURRENT_DATE,
            referrals_processed INTEGER DEFAULT 0,
            consultations_completed INTEGER DEFAULT 0,
            cases_accepted INTEGER DEFAULT 0,
            avg_response_time_hours DECIMAL(10,2) DEFAULT 0.0,
            revenue_generated DECIMAL(10,2) DEFAULT 0.0,
            created_at TIMESTAMP DEFAULT CURRENT_TIMESTAMP,
            FOREIGN KEY (user_id) REFERENCES users (id)
        )
    ''')
    
    # Appointments table for portal functionality
    cursor.execute('''
        CREATE TABLE IF NOT EXISTS appointments (
            id INTEGER PRIMARY KEY AUTOINCREMENT,
            appointment_id TEXT UNIQUE NOT NULL,
            patient_id INTEGER,
            provider_id INTEGER NOT NULL,
            referral_id TEXT,
            appointment_type TEXT DEFAULT 'consultation',
            appointment_date TIMESTAMP NOT NULL,
            duration_minutes INTEGER DEFAULT 60,
            status TEXT DEFAULT 'scheduled',
            notes TEXT,
            patient_name TEXT,
            patient_email TEXT,
            patient_phone TEXT,
            reason TEXT,
            location TEXT,
            virtual_meeting_link TEXT,
            created_by INTEGER,
            created_at TIMESTAMP DEFAULT CURRENT_TIMESTAMP,
            updated_at TIMESTAMP DEFAULT CURRENT_TIMESTAMP,
            FOREIGN KEY (patient_id) REFERENCES users (id),
            FOREIGN KEY (provider_id) REFERENCES users (id),
            FOREIGN KEY (created_by) REFERENCES users (id)
        )
    ''')

    # Fraud Detection tables
    cursor.execute('''
        CREATE TABLE IF NOT EXISTS fraud_scores (
            id INTEGER PRIMARY KEY AUTOINCREMENT,
            user_id INTEGER,
            ip_address TEXT,
            email TEXT,
            device_fingerprint TEXT,
            fraud_score DECIMAL(5,2) DEFAULT 0.0,
            risk_level TEXT DEFAULT 'low',
            is_paused BOOLEAN DEFAULT FALSE,
            reasons TEXT,
            created_at TIMESTAMP DEFAULT CURRENT_TIMESTAMP,
            updated_at TIMESTAMP DEFAULT CURRENT_TIMESTAMP,
            FOREIGN KEY (user_id) REFERENCES users (id)
        )
    ''')
    
    # Device Fingerprints table for deduplication
    cursor.execute('''
        CREATE TABLE IF NOT EXISTS device_fingerprints (
            id INTEGER PRIMARY KEY AUTOINCREMENT,
            fingerprint_hash TEXT UNIQUE NOT NULL,
            user_agent TEXT,
            screen_resolution TEXT,
            timezone TEXT,
            language TEXT,
            plugins TEXT,
            canvas_fingerprint TEXT,
            first_seen TIMESTAMP DEFAULT CURRENT_TIMESTAMP,
            last_seen TIMESTAMP DEFAULT CURRENT_TIMESTAMP,
            user_count INTEGER DEFAULT 0
        )
    ''')
    
    # Duplicate Detection Log
    cursor.execute('''
        CREATE TABLE IF NOT EXISTS duplicate_detections (
            id INTEGER PRIMARY KEY AUTOINCREMENT,
            detection_type TEXT NOT NULL,
            original_user_id INTEGER,
            duplicate_user_id INTEGER,
            matching_field TEXT,
            matching_value TEXT,
            action_taken TEXT,
            detected_at TIMESTAMP DEFAULT CURRENT_TIMESTAMP,
            FOREIGN KEY (original_user_id) REFERENCES users (id),
            FOREIGN KEY (duplicate_user_id) REFERENCES users (id)
        )
    ''')
    
    # Add fraud score to users table if it doesn't exist
    try:
        cursor.execute('ALTER TABLE users ADD COLUMN fraud_score DECIMAL(5,2) DEFAULT 0.0')
    except sqlite3.OperationalError:
        pass
    
    try:
        cursor.execute('ALTER TABLE users ADD COLUMN is_paused BOOLEAN DEFAULT FALSE')
    except sqlite3.OperationalError:
        pass
    
    try:
        cursor.execute('ALTER TABLE users ADD COLUMN device_fingerprint TEXT')
    except sqlite3.OperationalError:
        pass

    # ---------------------------------------------------------------------------
    # Appointments table
    #
    # Create a dedicated table to store appointment bookings between patients and
    # providers. This table references the users table twice (once for the
    # patient and once for the provider) and stores the scheduled datetime,
    # optional appointment type, notes, status and timestamps. If the table
    # already exists this statement will be ignored. Keeping this DDL close to
    # other schema alterations ensures the database is ready before any routes
    # interact with appointments.
    cursor.execute('''
        CREATE TABLE IF NOT EXISTS appointments (
            id INTEGER PRIMARY KEY AUTOINCREMENT,
            user_id INTEGER NOT NULL,
            provider_id INTEGER NOT NULL,
            appointment_date_time TIMESTAMP NOT NULL,
            appointment_type TEXT,
            notes TEXT,
            status TEXT DEFAULT 'scheduled',
            created_at TIMESTAMP DEFAULT CURRENT_TIMESTAMP,
            updated_at TIMESTAMP DEFAULT CURRENT_TIMESTAMP,
            FOREIGN KEY (user_id) REFERENCES users (id),
            FOREIGN KEY (provider_id) REFERENCES users (id)
        )
    ''')

    # ---------------------------------------------------------------------------
    # Promotions table for campaign management
    #
    # Create a table to store promotional campaigns that dental practices can run
    # to attract referrals. Includes campaign details, image uploads, date ranges,
    # status controls, and real-time tracking of impressions and clicks.
    cursor.execute('''
        CREATE TABLE IF NOT EXISTS promotions (
            id INTEGER PRIMARY KEY AUTOINCREMENT,
            user_id INTEGER NOT NULL,
            title TEXT NOT NULL,
            description TEXT,
            image_path TEXT,
            image_filename TEXT,
            start_date DATE NOT NULL,
            end_date DATE NOT NULL,
            is_active BOOLEAN DEFAULT TRUE,
            status TEXT DEFAULT 'draft',
            target_audience TEXT,
            budget DECIMAL(10,2),
            impressions INTEGER DEFAULT 0,
            clicks INTEGER DEFAULT 0,
            click_through_rate DECIMAL(5,4) DEFAULT 0.0,
            created_at TIMESTAMP DEFAULT CURRENT_TIMESTAMP,
            updated_at TIMESTAMP DEFAULT CURRENT_TIMESTAMP,
            FOREIGN KEY (user_id) REFERENCES users (id)
        )
    ''')

    # Promotion Stats table for real-time tracking
    cursor.execute('''
        CREATE TABLE IF NOT EXISTS promotion_stats (
            id INTEGER PRIMARY KEY AUTOINCREMENT,
            promotion_id INTEGER NOT NULL,
            event_type TEXT NOT NULL,
            event_timestamp TIMESTAMP DEFAULT CURRENT_TIMESTAMP,
            ip_address TEXT,
            user_agent TEXT,
            referrer TEXT,
            created_at TIMESTAMP DEFAULT CURRENT_TIMESTAMP,
            FOREIGN KEY (promotion_id) REFERENCES promotions (id)
        )
    ''')

    # -----------------------------------------------------------------------
    # Seed a default super administrator account if one does not already exist.
    # This ensures the system has at least one user with full privileges after
    # database initialization.  The credentials are pulled from the user’s
    # configuration: email wgray@stloralsurgery.com and a strong password.  If
    # the email already exists, no action is taken.
    cursor.execute("SELECT id FROM users WHERE email = ?", ("wgray@stloralsurgery.com",))
    if cursor.fetchone() is None:
        from werkzeug.security import generate_password_hash
        password_hash = generate_password_hash('P@$sW0rD54321$')
        cursor.execute('''
            INSERT INTO users (username, email, password_hash, full_name, role, created_at, is_verified)
            VALUES (?, ?, ?, ?, ?, CURRENT_TIMESTAMP, 1)
        ''', (
            'wgray@stloralsurgery.com',
            'wgray@stloralsurgery.com',
            password_hash,
            'Super Admin',
            'admin'
        ))

    # Referral campaigns table
    cursor.execute('''
        CREATE TABLE IF NOT EXISTS referral_campaigns (
            id INTEGER PRIMARY KEY AUTOINCREMENT,
            name TEXT NOT NULL,
            description TEXT,
            start_date TIMESTAMP,
            end_date TIMESTAMP,
            advocate_role TEXT,
            reward_type TEXT,
            reward_value DECIMAL(10,2),
            reward_trigger TEXT,
            max_referrals_per_advocate INTEGER,
            fraud_threshold DECIMAL(5,2),
            is_active BOOLEAN DEFAULT 1,
            created_at TIMESTAMP DEFAULT CURRENT_TIMESTAMP,
            updated_at TIMESTAMP DEFAULT CURRENT_TIMESTAMP
        )
    ''')

    # Referral codes table
    cursor.execute('''
        CREATE TABLE IF NOT EXISTS referral_codes (
            id INTEGER PRIMARY KEY AUTOINCREMENT,
            campaign_id INTEGER NOT NULL,
            advocate_id INTEGER NOT NULL,
            code TEXT UNIQUE NOT NULL,
            link_slug TEXT UNIQUE,
            qr_svg TEXT,
            usage_count INTEGER DEFAULT 0,
            reward_status TEXT DEFAULT 'pending',
            created_at TIMESTAMP DEFAULT CURRENT_TIMESTAMP,
            FOREIGN KEY (campaign_id) REFERENCES referral_campaigns (id),
            FOREIGN KEY (advocate_id) REFERENCES users (id)
        )
    ''')

    # Referral events table
    cursor.execute('''
        CREATE TABLE IF NOT EXISTS referral_events (
            id INTEGER PRIMARY KEY AUTOINCREMENT,
            code_id INTEGER NOT NULL,
            referred_patient_id INTEGER,
            status TEXT NOT NULL CHECK (status IN ('SIGNED_UP', 'CONVERTED', 'REWARDED')),
            ip_addr TEXT,
            user_agent TEXT,
            created_at TIMESTAMP DEFAULT CURRENT_TIMESTAMP,
            updated_at TIMESTAMP DEFAULT CURRENT_TIMESTAMP,
            FOREIGN KEY (code_id) REFERENCES referral_codes (id),
            FOREIGN KEY (referred_patient_id) REFERENCES users (id)
        )
    ''')

    # Rewards table
    cursor.execute('''
        CREATE TABLE IF NOT EXISTS rewards (
            id INTEGER PRIMARY KEY AUTOINCREMENT,
            advocate_id INTEGER NOT NULL,
            campaign_id INTEGER NOT NULL,
            event_id INTEGER,
            reward_type TEXT NOT NULL CHECK (reward_type IN ('GIFT_CARD', 'CREDIT', 'SWAG')),
            amount DECIMAL(10,2),
            issued_at TIMESTAMP,
            fulfilled_at TIMESTAMP,
            status TEXT DEFAULT 'pending',
            FOREIGN KEY (advocate_id) REFERENCES users (id),
            FOREIGN KEY (campaign_id) REFERENCES referral_campaigns (id),
            FOREIGN KEY (event_id) REFERENCES referral_events (id)
        )
    ''')

    conn.commit()
    conn.close()

def calculate_fraud_score(user_id, ip_address, email, device_fingerprint):
    """Calculate fraud score based on various factors"""
    score = 0.0
    reasons = []
    
    conn = sqlite3.connect('sapyyn.db')
    cursor = conn.cursor()
    
    # Check for duplicate emails
    cursor.execute('SELECT COUNT(*) FROM users WHERE email = ? AND id != ?', (email, user_id))
    email_count = cursor.fetchone()[0]
    if email_count > 0:
        score += 30.0
        reasons.append(f"Duplicate email found ({email_count} matches)")
    
    # Check for duplicate IP addresses
    cursor.execute('SELECT COUNT(DISTINCT user_id) FROM compliance_audit_trail WHERE ip_address = ?', (ip_address,))
    ip_count = cursor.fetchone()[0]
    if ip_count > 5:
        score += 20.0
        reasons.append(f"High IP usage ({ip_count} users)")
    elif ip_count > 2:
        score += 10.0
        reasons.append(f"Moderate IP usage ({ip_count} users)")
    
    # Check for duplicate device fingerprints
    if device_fingerprint:
        cursor.execute('SELECT user_count FROM device_fingerprints WHERE fingerprint_hash = ?', (device_fingerprint,))
        fp_result = cursor.fetchone()
        if fp_result and fp_result[0] > 1:
            score += 25.0
            reasons.append(f"Device fingerprint shared ({fp_result[0]} users)")
    
    # Check registration patterns (multiple registrations in short time from same IP)
    cursor.execute('''
        SELECT COUNT(*) FROM compliance_audit_trail 
        WHERE ip_address = ? AND action_type = 'user_registration' 
        AND timestamp > datetime('now', '-1 hour')
    ''', (ip_address,))
    recent_registrations = cursor.fetchone()[0]
    if recent_registrations > 3:
        score += 40.0
        reasons.append(f"Rapid registrations from IP ({recent_registrations} in last hour)")
    elif recent_registrations > 1:
        score += 15.0
        reasons.append(f"Multiple recent registrations ({recent_registrations} in last hour)")
    
    conn.close()
    
    # Determine risk level
    if score >= 50.0:
        risk_level = 'high'
    elif score >= 25.0:
        risk_level = 'medium'
    else:
        risk_level = 'low'
    
    return score, risk_level, reasons

def update_fraud_score(user_id, ip_address, email, device_fingerprint):
    """Update fraud score for a user and auto-pause if needed"""
    score, risk_level, reasons = calculate_fraud_score(user_id, ip_address, email, device_fingerprint)
    
    conn = sqlite3.connect('sapyyn.db')
    cursor = conn.cursor()
    
    # Insert/update fraud score record
    cursor.execute('''
        INSERT INTO fraud_scores 
        (user_id, ip_address, email, device_fingerprint, fraud_score, risk_level, reasons, is_paused)
        VALUES (?, ?, ?, ?, ?, ?, ?, ?)
    ''', (user_id, ip_address, email, device_fingerprint, score, risk_level, 
          ', '.join(reasons), score >= 50.0))
    
    # Update user fraud score and pause status
    cursor.execute('''
        UPDATE users SET fraud_score = ?, is_paused = ? WHERE id = ?
    ''', (score, score >= 50.0, user_id))
    
    # Log duplicate detections if score is high
    if score >= 25.0:
        for reason in reasons:
            if 'email' in reason.lower():
                cursor.execute('''
                    INSERT INTO duplicate_detections 
                    (detection_type, duplicate_user_id, matching_field, matching_value, action_taken)
                    VALUES (?, ?, ?, ?, ?)
                ''', ('email_duplicate', user_id, 'email', email, 'flagged' if score < 50.0 else 'paused'))
            elif 'ip' in reason.lower():
                cursor.execute('''
                    INSERT INTO duplicate_detections 
                    (detection_type, duplicate_user_id, matching_field, matching_value, action_taken)
                    VALUES (?, ?, ?, ?, ?)
                ''', ('ip_duplicate', user_id, 'ip_address', ip_address, 'flagged' if score < 50.0 else 'paused'))
            elif 'fingerprint' in reason.lower():
                cursor.execute('''
                    INSERT INTO duplicate_detections 
                    (detection_type, duplicate_user_id, matching_field, matching_value, action_taken)
                    VALUES (?, ?, ?, ?, ?)
                ''', ('device_duplicate', user_id, 'device_fingerprint', device_fingerprint, 
                      'flagged' if score < 50.0 else 'paused'))
    
    conn.commit()
    conn.close()
    
    return score >= 50.0  # Return True if user should be paused

# ---------------------------------------------------------------------------
# Email Notification Utility
#
# The application occasionally needs to notify administrators or advocates when
# important events occur, such as when an appointment is booked or a reward is
# issued.  A full featured implementation would integrate with an email
# provider (e.g., SMTP, SendGrid, SES).  For now we provide a simple helper
# that logs the intent to send an email.  This allows the rest of the
# application to call send_email() without crashing if an email service is not
# configured.  To wire up a real service, replace the body of this function
# with code that sends an email using your chosen provider.
def send_email(to_email: str, subject: str, message: str) -> None:
    """Send an email notification.

    Parameters
    ----------
    to_email : str
        Recipient email address.
    subject : str
        Subject line for the email.
    message : str
        Body of the email.

    Notes
    -----
    This is a stub implementation.  It simply prints the email to the
    application log.  Replace the print statement with your preferred email
    sending logic (for example, using smtplib or a transactional email API).
    """
    try:
        # Log the email being "sent".  In a production system you might use
        # smtplib, sendgrid, or another service here.
        print(f"[Email] To: {to_email} | Subject: {subject}\n{message}\n")
    except Exception as e:
        app.logger.error(f'Failed to send email to {to_email}: {e}')

def record_device_fingerprint(fingerprint_hash, user_agent, screen_resolution, timezone, language, plugins, canvas_fingerprint):
    """Record or update device fingerprint"""
    conn = sqlite3.connect('sapyyn.db')
    cursor = conn.cursor()
    
    # Check if fingerprint exists
    cursor.execute('SELECT id, user_count FROM device_fingerprints WHERE fingerprint_hash = ?', (fingerprint_hash,))
    existing = cursor.fetchone()
    
    if existing:
        # Update existing fingerprint
        cursor.execute('''
            UPDATE device_fingerprints 
            SET last_seen = CURRENT_TIMESTAMP, user_count = user_count + 1
            WHERE id = ?
        ''', (existing[0],))
    else:
        # Insert new fingerprint
        cursor.execute('''
            INSERT INTO device_fingerprints 
            (fingerprint_hash, user_agent, screen_resolution, timezone, language, plugins, canvas_fingerprint, user_count)
            VALUES (?, ?, ?, ?, ?, ?, ?, 1)
        ''', (fingerprint_hash, user_agent, screen_resolution, timezone, language, plugins, canvas_fingerprint))
    
    conn.commit()
    conn.close()

def hash_patient_id(patient_id):
    """Hash patient ID for use in URLs and emails"""
    import hashlib
    # Use a consistent salt for hashing
    salt = app.secret_key.encode('utf-8')
    return hashlib.sha256(f"{patient_id}{salt}".encode('utf-8')).hexdigest()[:16]

def unhash_patient_id(hashed_id):
    """Find the original patient ID from hash (for internal use only)"""
    # Note: This is for reverse lookup in database - not cryptographically reversible
    conn = sqlite3.connect('sapyyn.db')
    cursor = conn.cursor()
    cursor.execute('SELECT referral_id FROM referrals WHERE hashed_referral_id = ?', (hashed_id,))
    result = cursor.fetchone()
    conn.close()
    return result[0] if result else None

def generate_secure_referral_url(referral_id):
    """Generate a secure URL for referral tracking that doesn't expose patient info"""
    hashed_id = hash_patient_id(referral_id)
    # Store the mapping in database for lookup
    conn = sqlite3.connect('sapyyn.db')
    cursor = conn.cursor()
    try:
        cursor.execute('ALTER TABLE referrals ADD COLUMN hashed_referral_id TEXT')
    except sqlite3.OperationalError:
        pass  # Column already exists
    
    cursor.execute('UPDATE referrals SET hashed_referral_id = ? WHERE referral_id = ?', 
                  (hashed_id, referral_id))
    conn.commit()
    conn.close()
    
    return f"/referral/track/{hashed_id}"

def log_audit_action(user_id, action, entity_type, entity_id, action_details, ip_address, user_agent):
    """Enhanced audit logging with fraud detection tracking"""
    conn = sqlite3.connect('sapyyn.db')
    cursor = conn.cursor()
    
    cursor.execute('''
        INSERT INTO compliance_audit_trail (user_id, action_type, entity_type, entity_id, action_details, ip_address, user_agent)
        VALUES (?, ?, ?, ?, ?, ?, ?)
    ''', (user_id, action, entity_type, entity_id, action_details, ip_address, user_agent))
    
    conn.commit()
    conn.close()

def check_user_paused(user_id):
    """Check if user is paused due to fraud score"""
    conn = sqlite3.connect('sapyyn.db')
    cursor = conn.cursor()
    cursor.execute('SELECT is_paused FROM users WHERE id = ?', (user_id,))
    result = cursor.fetchone()
    conn.close()
    return result[0] if result else False

def require_active_user(f):
    """Decorator to check if user is not paused"""
    from functools import wraps
    
    @wraps(f)
    def decorated_function(*args, **kwargs):
        if 'user_id' not in session:
            return redirect(url_for('login'))
        
        if check_user_paused(session['user_id']):
            flash('Your account has been temporarily suspended. Please contact support.', 'error')
            return redirect(url_for('dashboard'))
        
        return f(*args, **kwargs)
    return decorated_function

def allowed_file(filename):
    """Check if file extension is allowed"""
    return '.' in filename and filename.rsplit('.', 1)[1].lower() in ALLOWED_EXTENSIONS

def generate_qr_code(data):
    """Generate QR code for referral"""
    qr = qrcode.QRCode(version=1, box_size=10, border=5)
    qr.add_data(data)
    qr.make(fit=True)
    
    img = qr.make_image(fill_color="black", back_color="white")
    buffer = BytesIO()
    img.save(buffer, format='PNG')
    buffer.seek(0)
    
    return base64.b64encode(buffer.getvalue()).decode()

# Template context processor for analytics config
@app.context_processor
def inject_analytics_config():
    """Make analytics configuration available in templates"""
    return {
        'analytics_config': ANALYTICS_CONFIG,
        'ga4_id': ANALYTICS_CONFIG['GA4_MEASUREMENT_ID'],
        'gtm_id': ANALYTICS_CONFIG['GTM_CONTAINER_ID'],
        'hotjar_id': ANALYTICS_CONFIG['HOTJAR_SITE_ID'],
        'analytics_enabled': ANALYTICS_CONFIG['ENABLE_ANALYTICS']
    }

@app.route('/')
def index():
    """Home page"""
    return render_template('index.html')

@app.route('/get_started_page')
def get_started_page():
    """Get started onboarding page"""
    return send_from_directory('static', 'getstarted_page.html')

@app.route('/api/complete_onboarding', methods=['POST'])
def complete_onboarding():
    """Complete the onboarding process and create user account"""
    try:
        data = request.get_json()
        
        if not data:
            return jsonify({'success': False, 'message': 'No data provided'}), 400
        
        # Validate required fields
        required_fields = ['firstName', 'lastName', 'email', 'accountType']
        for field in required_fields:
            if not data.get(field):
                return jsonify({'success': False, 'message': f'Missing required field: {field}'}), 400
        
        # Check if email already exists
        conn = sqlite3.connect('sapyyn.db')
        cursor = conn.cursor()
        
        cursor.execute('SELECT id FROM users WHERE email = ?', (data['email'],))
        if cursor.fetchone():
            conn.close()
            return jsonify({'success': False, 'message': 'Email already registered'}), 400
        
        # Create user account
        full_name = f"{data['firstName']} {data['lastName']}"
        password_hash = generate_password_hash('temp123')  # Temporary password - user should reset
        
        # Map account types to roles
        role_mapping = {
            'dentist': 'dentist',
            'specialist': 'specialist', 
            'hygienist': 'dentist',
            'practice-manager': 'dentist',
            'assistant': 'dentist',
            'student': 'patient'
        }
        
        role = role_mapping.get(data['accountType'], 'dentist')
        
        cursor.execute('''
            INSERT INTO users (username, email, password_hash, full_name, role, created_at, is_verified)
            VALUES (?, ?, ?, ?, ?, ?, ?)
        ''', (
            data['email'],
            data['email'], 
            password_hash,
            full_name,
            role,
            datetime.now(),
            True  # Auto-verify onboarding users
        ))
        
        user_id = cursor.lastrowid
        
        # Get IP address and user agent for fraud detection
        ip_address = request.environ.get('HTTP_X_FORWARDED_FOR', request.environ.get('REMOTE_ADDR', ''))
        user_agent = request.headers.get('User-Agent', '')
        device_fingerprint = data.get('deviceFingerprint', '')
        
        # Record device fingerprint if provided
        if device_fingerprint:
            record_device_fingerprint(
                device_fingerprint,
                user_agent,
                data.get('screenResolution', ''),
                data.get('timezone', ''),
                data.get('language', ''),
                data.get('plugins', ''),
                data.get('canvasFingerprint', '')
            )
            
            # Update user's device fingerprint
            cursor.execute('UPDATE users SET device_fingerprint = ? WHERE id = ?', 
                         (device_fingerprint, user_id))
        
        # Log registration audit
        log_audit_action(user_id, 'user_registration', 'user', user_id, 
                        f'Account created via onboarding - {data["accountType"]}', 
                        ip_address, user_agent)
        
        # Calculate and update fraud score
        is_paused = update_fraud_score(user_id, ip_address, data['email'], device_fingerprint)
        
        if is_paused:
            conn.close()
            return jsonify({
                'success': False, 
                'message': 'Account has been flagged for review. Please contact support.',
                'fraud_detected': True
            }), 403
        
        # Add profile information
        cursor.execute('''
            INSERT INTO user_profiles (
                user_id, phone, license_number, specialization, practice_name, 
                practice_address, years_experience, website, bio, account_type
            ) VALUES (?, ?, ?, ?, ?, ?, ?, ?, ?, ?)
        ''', (
            user_id,
            data.get('phone', ''),
            data.get('licenseNumber', ''),
            data.get('specialization', ''),
            data.get('practiceName', ''),
            data.get('practiceAddress', ''),
            data.get('yearsExperience', ''),
            data.get('website', ''),
            data.get('bio', ''),
            data['accountType']
        ))
        
        # Handle plan selection and create subscription
        selected_plan = data.get('selectedPlan', 'basic')
        
        if selected_plan == 'trial':
            # Get Professional plan details for trial
            cursor.execute('SELECT * FROM subscription_plans WHERE plan_name = ?', ('Professional',))
            plan = cursor.fetchone()
            
            if plan:
                # Calculate trial end date (14 days from now)
                trial_end = datetime.now() + timedelta(days=14)
                
                # Create trial subscription
                cursor.execute('''
                    INSERT INTO user_subscriptions 
                    (user_id, plan_id, subscription_status, trial_end_date, end_date, auto_renew)
                    VALUES (?, ?, 'trial', ?, ?, FALSE)
                ''', (user_id, plan[0], trial_end, trial_end))
                
                # Generate provider code for trial users
                provider_code = create_provider_code(
                    user_id, 
                    role,
                    data.get('practiceName', 'Practice'),
                    data.get('specialization', 'General')
                )
        
        elif selected_plan == 'basic':
            # Get Basic plan details
            cursor.execute('SELECT * FROM subscription_plans WHERE plan_name = ?', ('Basic',))
            plan = cursor.fetchone()
            
            if plan:
                # Create basic subscription (no end date for free plan)
                cursor.execute('''
                    INSERT INTO user_subscriptions 
                    (user_id, plan_id, subscription_status, auto_renew)
                    VALUES (?, ?, 'active', FALSE)
                ''', (user_id, plan[0]))
        
        # Save preferences if provided
        preferences = data.get('preferences', {})
        for pref_key, pref_value in preferences.items():
            cursor.execute('''
                INSERT INTO user_preferences (user_id, preference_key, preference_value)
                VALUES (?, ?, ?)
            ''', (user_id, pref_key, str(pref_value)))
        
        conn.commit()
        conn.close()
        
        # Set session for auto-login
        session['user_id'] = user_id
        session['username'] = data['email']
        session['full_name'] = full_name
        session['role'] = role
        session['email'] = data['email']
        
        return jsonify({
            'success': True, 
            'message': 'Account created successfully',
            'user_id': user_id,
            'redirect_url': '/dashboard'
        })
        
    except Exception as e:
        return jsonify({'success': False, 'message': str(e)}), 500

@app.route('/login', methods=['GET', 'POST'])
def login():
    """User login"""
    provider_code = request.args.get('provider_code')
    
    if request.method == 'POST':
        username = request.form['username']
        password = request.form['password']
        
        conn = sqlite3.connect('sapyyn.db')
        cursor = conn.cursor()
        cursor.execute('SELECT id, username, password_hash, full_name, role, is_paused FROM users WHERE username = ?', (username,))
        user = cursor.fetchone()
        
        if user and check_password_hash(user[2], password):
            # Check if user is paused due to fraud score
            if user[5]:  # is_paused column
                conn.close()
                flash('Your account has been temporarily suspended. Please contact support.', 'error')
                return redirect(url_for('login'))
            
            # Get IP address and user agent for audit logging
            ip_address = request.environ.get('HTTP_X_FORWARDED_FOR', request.environ.get('REMOTE_ADDR', ''))
            user_agent = request.headers.get('User-Agent', '')
            
            # Log successful login
            log_audit_action(user[0], 'user_login', 'user', user[0], 
                           'Successful login', ip_address, user_agent)
            
            session['user_id'] = user[0]
            session['username'] = user[1]
            session['full_name'] = user[3]
            session['role'] = user[4]
            
            # Handle provider code after login
            if provider_code:
                # Get provider information
                cursor.execute('''
                    SELECT pc.user_id, pc.practice_name, pc.provider_type, pc.specialization, u.full_name
                    FROM provider_codes pc
                    JOIN users u ON pc.user_id = u.id
                    WHERE pc.provider_code = ? AND pc.is_active = TRUE
                ''', (provider_code,))
                provider_info = cursor.fetchone()
                
                if provider_info:
                    # Create referral connection for existing user
                    referral_id = str(uuid.uuid4())[:8]
                    cursor.execute('''
                        INSERT INTO referrals (user_id, referral_id, patient_name, target_doctor, 
                                             medical_condition, status, notes)
                        VALUES (?, ?, ?, ?, ?, ?, ?)
                    ''', (provider_info[0], referral_id, user[3], provider_info[4],
                          'Consultation request', 'pending', 
                          f'Patient connected using provider code {provider_code}'))
                    conn.commit()
                    
                    flash(f'Login successful! You have been connected to {provider_info[2]} {provider_info[4]} at {provider_info[1]}.', 'success')
                    conn.close()
                    return redirect(url_for('patient_portal'))
                else:
                    flash('Login successful, but the provider code was invalid.', 'warning')
            else:
                flash('Login successful!', 'success')
            
            conn.close()
            return redirect(url_for('dashboard'))
        else:
            flash('Invalid username or password', 'error')
            conn.close()
    
    return render_template('login.html', provider_code=provider_code)

@app.route('/signup')
def signup():
    """Redirect signup to register page for compatibility"""
    return redirect(url_for('register'))

@app.route('/register', methods=['GET', 'POST'])
def register():
    """User registration"""
    provider_code = request.args.get('provider_code')
    suggested_role = request.args.get('role', 'patient')
    provider_info = None
    
    # If provider code is provided, validate it and get provider information
    if provider_code:
        conn = sqlite3.connect('sapyyn.db')
        cursor = conn.cursor()
        cursor.execute('''
            SELECT pc.user_id, pc.practice_name, pc.provider_type, pc.specialization, u.full_name
            FROM provider_codes pc
            JOIN users u ON pc.user_id = u.id
            WHERE pc.provider_code = ? AND pc.is_active = TRUE
        ''', (provider_code,))
        provider_info = cursor.fetchone()
        conn.close()
        
        if not provider_info:
            flash('Invalid provider code. Please check the code and try again.', 'error')
            provider_code = None
    
    if request.method == 'POST':
        signup_type = request.form.get('signup_type')
        
        if signup_type in ['inline', 'cta']:
            # Handle inline/CTA signup - simplified process
            email = request.form['email']
            full_name = request.form.get('full_name', email.split('@')[0])
            username = email
            password = request.form.get('password', 'temp_password_' + str(uuid.uuid4())[:8])
            role = request.form.get('role', 'dentist')  # Default to dentist for inline signups
            
            # Generate a more user-friendly password
            if password.startswith('temp_password_'):
                # Create a memorable password from email
                password = email.split('@')[0] + '123!'
            
        else:
            # Handle full registration form
            username = request.form['username']
            email = request.form['email']
            password = request.form['password']
            full_name = request.form['full_name']
            role = request.form.get('role', 'patient')
        
        password_hash = generate_password_hash(password)
        
        try:
            conn = sqlite3.connect('sapyyn.db')
            cursor = conn.cursor()
            cursor.execute('''
                INSERT INTO users (username, email, password_hash, full_name, role)
                VALUES (?, ?, ?, ?, ?)
            ''', (username, email, password_hash, full_name, role))
            
            user_id = cursor.lastrowid
            
            # If registering with a provider code, create a connection/referral
            if provider_code and provider_info:
                # Generate a referral for this patient-provider connection
                referral_id = str(uuid.uuid4())[:8]
                cursor.execute('''
                    INSERT INTO referrals (user_id, referral_id, patient_name, target_doctor, 
                                         medical_condition, status, notes)
                    VALUES (?, ?, ?, ?, ?, ?, ?)
                ''', (provider_info[0], referral_id, full_name, provider_info[4],
                      'Initial consultation', 'pending', 
                      f'Patient registered using provider code {provider_code}'))
            
            # For inline signups, automatically start free trial
            if signup_type in ['inline', 'cta']:
                # Get trial plan
                cursor.execute('SELECT id FROM subscription_plans WHERE plan_name = ?', ('Free Trial',))
                trial_plan = cursor.fetchone()
                if trial_plan:
                    trial_end = datetime.now() + timedelta(days=14)
                    cursor.execute('''
                        INSERT INTO user_subscriptions 
                        (user_id, plan_id, subscription_status, trial_end_date, end_date, auto_renew)
                        VALUES (?, ?, 'trial', ?, ?, TRUE)
                    ''', (user_id, trial_plan[0], trial_end, trial_end))
                
                # Generate provider code
                provider_code_new = create_provider_code(
                    user_id, 
                    role,
                    'Professional Practice',
                    'General'
                )
            
            conn.commit()
            conn.close()
            
            if signup_type in ['inline', 'cta']:
                # For inline signups, automatically log them in and redirect to onboarding
                session['user_id'] = user_id
                session['username'] = username
                session['full_name'] = full_name
                session['role'] = role
                
                success_message = f'🎉 Welcome to Sapyyn! Your 14-day free trial has started.'
                if 'provider_code_new' in locals():
                    success_message += f' Your provider code is: {provider_code_new}'
                
                flash(success_message, 'success')
                return redirect(url_for('dashboard'))
            else:
                # For full registration, show success and redirect to login
                if provider_code and provider_info:
                    flash(f'Registration successful! You have been connected to {provider_info[2]} {provider_info[4]} at {provider_info[1]}. Please login.', 'success')
                else:
                    flash('Registration successful! Please login.', 'success')
                return redirect(url_for('login'))
                
        except sqlite3.IntegrityError:
            flash('Username or email already exists', 'error')
    
    return render_template('register.html', 
                         provider_code=provider_code, 
                         provider_info=provider_info, 
                         suggested_role=suggested_role)

@app.route('/logout')
def logout():
    """User logout"""
    session.clear()
    flash('You have been logged out', 'info')
    return redirect(url_for('index'))

@app.route('/dashboard')
def dashboard():
    """User dashboard"""
    if 'user_id' not in session:
        return redirect(url_for('login'))
    
    conn = sqlite3.connect('sapyyn.db')
    cursor = conn.cursor()
    
    # Get user's referrals
    cursor.execute('''
        SELECT r.*, COUNT(d.id) as document_count
        FROM referrals r
        LEFT JOIN documents d ON r.id = d.referral_id
        WHERE r.user_id = ?
        GROUP BY r.id
        ORDER BY r.created_at DESC
    ''', (session['user_id'],))
    referrals = cursor.fetchall()
    
    # Get recent documents
    cursor.execute('''
        SELECT file_type, file_name, upload_date
        FROM documents
        WHERE user_id = ?
        ORDER BY upload_date DESC
        LIMIT 5
    ''', (session['user_id'],))
    recent_documents = cursor.fetchall()
    
    conn.close()
    
    return render_template('dashboard.html', referrals=referrals, recent_documents=recent_documents)

@app.route('/referral/new', methods=['GET', 'POST'])
@require_active_user
def new_referral():
    """Create new referral"""
    if 'user_id' not in session:
        return redirect(url_for('login'))
    
    if request.method == 'POST':
        referral_id = str(uuid.uuid4())[:8]
        patient_name = request.form['patient_name']
        referring_doctor = request.form['referring_doctor']
        target_doctor = request.form['target_doctor']
        medical_condition = request.form['medical_condition']
        urgency_level = request.form['urgency_level']
        notes = request.form['notes']
        
        # Generate QR code with referral info
        qr_data = f"Referral ID: {referral_id}\nPatient: {patient_name}\nCondition: {medical_condition}"
        qr_code = generate_qr_code(qr_data)
        
        try:
            conn = sqlite3.connect('sapyyn.db')
            cursor = conn.cursor()
            cursor.execute('''
                INSERT INTO referrals (user_id, referral_id, patient_name, referring_doctor, 
                                     target_doctor, medical_condition, urgency_level, notes, qr_code)
                VALUES (?, ?, ?, ?, ?, ?, ?, ?, ?)
            ''', (session['user_id'], referral_id, patient_name, referring_doctor, 
                  target_doctor, medical_condition, urgency_level, notes, qr_code))
            conn.commit()
            conn.close()
            
            flash('Referral created successfully!', 'success')
            return redirect(url_for('dashboard'))
        except Exception as e:
            flash(f'Error creating referral: {str(e)}', 'error')
    
    return render_template('new_referral.html')

@app.route('/upload', methods=['GET', 'POST'])
def upload_file():
    """File upload handler"""
    if 'user_id' not in session:
        return redirect(url_for('login'))
    
    if request.method == 'POST':
        if 'file' not in request.files:
            flash('No file selected', 'error')
            return redirect(request.url)
        
        file = request.files['file']
        file_type = request.form.get('file_type', 'supporting_documents')
        
        if file.filename == '':
            flash('No file selected', 'error')
            return redirect(request.url)
        
        if file and allowed_file(file.filename):
            filename = secure_filename(file.filename)
            timestamp = datetime.now().strftime('%Y%m%d_%H%M%S')
            unique_filename = f"{file_type}_{timestamp}_{filename}"
            file_path = os.path.join(app.config['UPLOAD_FOLDER'], unique_filename)
            
            file.save(file_path)
            
            # Save to database
            conn = sqlite3.connect('sapyyn.db')
            cursor = conn.cursor()
            cursor.execute('''
                INSERT INTO documents (user_id, file_type, file_name, file_path, file_size)
                VALUES (?, ?, ?, ?, ?)
            ''', (session['user_id'], file_type, filename, file_path, os.path.getsize(file_path)))
            conn.commit()
            conn.close()
            
            flash('File uploaded successfully!', 'success')
            return redirect(url_for('dashboard'))
        else:
            flash('Invalid file type', 'error')
    
    return render_template('upload.html')

@app.route('/documents')
def view_documents():
    """View user documents"""
    if 'user_id' not in session:
        return redirect(url_for('login'))
    
    conn = sqlite3.connect('sapyyn.db')
    cursor = conn.cursor()
    cursor.execute('''
        SELECT id, file_type, file_name, file_size, upload_date
        FROM documents
        WHERE user_id = ?
        ORDER BY upload_date DESC
    ''', (session['user_id'],))
    documents = cursor.fetchall()
    conn.close()
    
    return render_template('documents.html', documents=documents)

@app.route('/api/stats')
def api_stats():
    """API endpoint for dashboard statistics"""
    if 'user_id' not in session:
        return jsonify({'error': 'Unauthorized'}), 401
    
    conn = sqlite3.connect('sapyyn.db')
    cursor = conn.cursor()
    
    # Count referrals by status
    cursor.execute('''
        SELECT status, COUNT(*) 
        FROM referrals 
        WHERE user_id = ? 
        GROUP BY status
    ''', (session['user_id'],))
    status_counts = dict(cursor.fetchall())
    
    # Count documents by type
    cursor.execute('''
        SELECT file_type, COUNT(*) 
        FROM documents 
        WHERE user_id = ? 
        GROUP BY file_type
    ''', (session['user_id'],))
    document_counts = dict(cursor.fetchall())
    
    conn.close()
    
    return jsonify({
        'status_counts': status_counts,
        'document_counts': document_counts
    })

# ============================================================================
# NEW REFERRAL MANAGEMENT API ROUTES
# ============================================================================

@app.route('/api/check-subscription')
def check_subscription():
    """Check if current user has active subscription"""
    if 'user_id' not in session:
        return jsonify({'has_subscription': False, 'message': 'Not authenticated'})
    
    conn = sqlite3.connect('sapyyn.db')
    cursor = conn.cursor()
    
    # Check for active subscription or trial
    cursor.execute('''
        SELECT us.subscription_status, us.trial_end_date, sp.plan_name
        FROM user_subscriptions us
        JOIN subscription_plans sp ON us.plan_id = sp.id
        WHERE us.user_id = ? AND us.subscription_status IN ('active', 'trial')
        ORDER BY us.created_at DESC LIMIT 1
    ''', (session['user_id'],))
    
    subscription = cursor.fetchone()
    conn.close()
    
    if subscription:
        status, trial_end, plan_name = subscription
        
        # Check if trial is still valid
        if status == 'trial' and trial_end:
            from datetime import datetime
            trial_end_date = datetime.fromisoformat(trial_end.replace('Z', '+00:00') if trial_end.endswith('Z') else trial_end)
            if trial_end_date < datetime.now():
                return jsonify({'has_subscription': False, 'message': 'Trial expired'})
        
        return jsonify({
            'has_subscription': True, 
            'subscription_status': status,
            'plan_name': plan_name
        })
    
    return jsonify({'has_subscription': False, 'message': 'No active subscription'})

@app.route('/api/provider-code/validate', methods=['POST'])
def validate_provider_code():
    """Validate a 6-character provider code (alphanumeric or numeric)"""
    data = request.get_json()
    provider_code = data.get('provider_code', '').upper().strip()
    
    # Validate format: exactly 6 characters, alphanumeric
    if not provider_code or len(provider_code) != 6 or not provider_code.isalnum():
        return jsonify({'valid': False, 'message': 'Provider code must be exactly 6 alphanumeric characters'})
    
    conn = sqlite3.connect('sapyyn.db')
    cursor = conn.cursor()
    
    cursor.execute('''
        SELECT pc.user_id, pc.practice_name, pc.provider_type, pc.specialization, u.full_name
        FROM provider_codes pc
        JOIN users u ON pc.user_id = u.id
        WHERE pc.provider_code = ? AND pc.is_active = TRUE
    ''', (provider_code,))
    
    provider = cursor.fetchone()
    conn.close()
    
    if provider:
        return jsonify({
            'valid': True,
            'provider': {
                'id': provider[0],
                'name': provider[4],
                'practice': provider[1],
                'type': provider[2],
                'specialty': provider[3]
            }
        })
    
    return jsonify({'valid': False, 'message': 'Provider code not found or inactive'})

def check_subscription_required(f):
    """Decorator to check if user has required subscription for referral features"""
    def decorated_function(*args, **kwargs):
        if 'user_id' not in session:
            return jsonify({'success': False, 'message': 'Authentication required'}), 401
        
        # Check subscription status
        subscription_check = check_subscription()
        subscription_data = subscription_check.get_json()
        
        if not subscription_data.get('has_subscription'):
            return jsonify({
                'success': False, 
                'message': 'Active subscription required for referral features',
                'requires_subscription': True,
                'redirect_url': '/start-free-trial'
            }), 403
        
        return f(*args, **kwargs)
    
    decorated_function.__name__ = f.__name__
    return decorated_function

@app.route('/api/referral/emergency', methods=['POST'])
@check_subscription_required
@require_active_user
def create_emergency_referral():
    """Create emergency referral with priority processing"""
    try:
        # Generate unique referral ID
        referral_id = str(uuid.uuid4())[:8].upper()
        
        # Get form data
        patient_name = request.form.get('patient_name')
        urgency_level = request.form.get('urgency_level', 'urgent')
        referring_doctor = request.form.get('referring_doctor', session.get('full_name'))
        target_specialty = request.form.get('target_specialty')
        emergency_details = request.form.get('emergency_details')
        contact_number = request.form.get('contact_number')
        
        # Validation
        if not all([patient_name, target_specialty, emergency_details, contact_number]):
            return jsonify({'success': False, 'message': 'Missing required fields'}), 400
        
        # Create medical condition from emergency details
        medical_condition = f"EMERGENCY: {emergency_details}"
        
        # Generate QR code
        qr_data = f"Emergency Referral\nID: {referral_id}\nPatient: {patient_name}\nUrgency: {urgency_level}\nContact: {contact_number}"
        qr_code = generate_qr_code(qr_data)
        
        # Save to database
        conn = sqlite3.connect('sapyyn.db')
        cursor = conn.cursor()
        
        cursor.execute('''
            INSERT INTO referrals (
                user_id, referral_id, patient_name, referring_doctor, target_doctor,
                medical_condition, urgency_level, status, notes, qr_code, created_at
            ) VALUES (?, ?, ?, ?, ?, ?, ?, ?, ?, ?, ?)
        ''', (
            session['user_id'], referral_id, patient_name, referring_doctor, target_specialty,
            medical_condition, urgency_level, 'emergency_pending',
            f"Emergency contact: {contact_number}\nDetails: {emergency_details}",
            qr_code, datetime.now()
        ))
        
        conn.commit()
        conn.close()
        
        # Log the emergency referral creation for audit
        log_compliance_action(
            session['user_id'], 'CREATE', 'emergency_referral', 
            referral_id, f'Emergency referral created for {patient_name}', request
        )
        
        return jsonify({
            'success': True,
            'message': 'Emergency referral submitted successfully. Specialists will be notified immediately.',
            'referral_id': referral_id,
            'redirect_url': f'/referral/track/{referral_id}'
        })
        
    except Exception as e:
        app.logger.error(f'Error creating emergency referral: {str(e)}')
        return jsonify({'success': False, 'message': 'Internal server error'}), 500

@app.route('/api/referral/routine', methods=['POST'])
@check_subscription_required
@require_active_user
def create_routine_referral():
    """Create routine referral with standard processing"""
    try:
        # Generate unique referral ID
        referral_id = str(uuid.uuid4())[:8].upper()
        
        # Get form data
        patient_name = request.form.get('patient_name')
        patient_age = request.form.get('patient_age')
        referring_doctor = request.form.get('referring_doctor', session.get('full_name'))
        target_specialty = request.form.get('target_specialty')
        medical_condition = request.form.get('medical_condition')
        treatment_history = request.form.get('treatment_history', '')
        preferred_date = request.form.get('preferred_date')
        insurance_info = request.form.get('insurance_info', '')
        additional_notes = request.form.get('additional_notes', '')
        
        # Validation
        if not all([patient_name, target_specialty, medical_condition]):
            return jsonify({'success': False, 'message': 'Missing required fields'}), 400
        
        # Compile notes
        notes_parts = []
        if patient_age:
            notes_parts.append(f"Patient age: {patient_age}")
        if treatment_history:
            notes_parts.append(f"Treatment history: {treatment_history}")
        if preferred_date:
            notes_parts.append(f"Preferred appointment: {preferred_date}")
        if insurance_info:
            notes_parts.append(f"Insurance: {insurance_info}")
        if additional_notes:
            notes_parts.append(f"Additional notes: {additional_notes}")
        
        notes = "\n".join(notes_parts)
        
        # Generate QR code
        qr_data = f"Routine Referral\nID: {referral_id}\nPatient: {patient_name}\nSpecialty: {target_specialty}"
        qr_code = generate_qr_code(qr_data)
        
        # Save to database
        conn = sqlite3.connect('sapyyn.db')
        cursor = conn.cursor()
        
        cursor.execute('''
            INSERT INTO referrals (
                user_id, referral_id, patient_name, referring_doctor, target_doctor,
                medical_condition, urgency_level, status, notes, qr_code, created_at
            ) VALUES (?, ?, ?, ?, ?, ?, ?, ?, ?, ?, ?)
        ''', (
            session['user_id'], referral_id, patient_name, referring_doctor, target_specialty,
            medical_condition, 'normal', 'pending', notes, qr_code, datetime.now()
        ))
        
        conn.commit()
        conn.close()
        
        return jsonify({
            'success': True,
            'message': 'Routine referral created successfully. You will receive updates on the progress.',
            'referral_id': referral_id,
            'redirect_url': f'/referral/track/{referral_id}'
        })
        
    except Exception as e:
        app.logger.error(f'Error creating routine referral: {str(e)}')
        return jsonify({'success': False, 'message': 'Internal server error'}), 500

@app.route('/api/consultation/request', methods=['POST'])
@check_subscription_required
def request_consultation():
    """Request consultation with specialist"""
    try:
        # Generate unique consultation ID
        consultation_id = str(uuid.uuid4())[:8].upper()
        
        # Get form data
        consultation_type = request.form.get('consultation_type')
        specialty = request.form.get('specialty')
        case_description = request.form.get('case_description')
        specific_questions = request.form.get('specific_questions', '')
        urgency = request.form.get('urgency', 'normal')
        preferred_method = request.form.get('preferred_method', 'chat')
        
        # Validation
        if not all([consultation_type, specialty, case_description]):
            return jsonify({'success': False, 'message': 'Missing required fields'}), 400
        
        # Compile consultation details
        consultation_details = f"Type: {consultation_type}\nSpecialty: {specialty}\nCase: {case_description}"
        if specific_questions:
            consultation_details += f"\nQuestions: {specific_questions}"
        
        notes = f"Urgency: {urgency}\nPreferred method: {preferred_method}\nDetails: {consultation_details}"
        
        # Generate QR code for consultation
        qr_data = f"Consultation Request\nID: {consultation_id}\nType: {consultation_type}\nSpecialty: {specialty}"
        qr_code = generate_qr_code(qr_data)
        
        # Save as special referral type
        conn = sqlite3.connect('sapyyn.db')
        cursor = conn.cursor()
        
        cursor.execute('''
            INSERT INTO referrals (
                user_id, referral_id, patient_name, referring_doctor, target_doctor,
                medical_condition, urgency_level, status, notes, qr_code, created_at
            ) VALUES (?, ?, ?, ?, ?, ?, ?, ?, ?, ?, ?)
        ''', (
            session['user_id'], consultation_id, f"Consultation Request - {consultation_type}",
            session.get('full_name'), specialty, case_description, urgency, 
            'consultation_pending', notes, qr_code, datetime.now()
        ))
        
        conn.commit()
        conn.close()
        
        return jsonify({
            'success': True,
            'message': 'Consultation request submitted successfully. A specialist will contact you soon.',
            'referral_id': consultation_id,
            'redirect_url': f'/consultation/track/{consultation_id}'
        })
        
    except Exception as e:
        app.logger.error(f'Error creating consultation request: {str(e)}')
        return jsonify({'success': False, 'message': 'Internal server error'}), 500

@app.route('/referral/track/<hashed_referral_id>')
def track_referral(hashed_referral_id):
    """Track referral progress page using hashed ID for privacy"""
    if 'user_id' not in session:
        flash('Please log in to track your referral.', 'error')
        return redirect(url_for('login'))
    
    conn = sqlite3.connect('sapyyn.db')
    cursor = conn.cursor()
    
    # Get referral details using hashed ID to protect patient privacy
    cursor.execute('''
        SELECT * FROM referrals 
        WHERE hashed_referral_id = ? AND user_id = ?
    ''', (hashed_referral_id, session['user_id']))
    
    referral = cursor.fetchone()
    conn.close()
    
    if not referral:
        flash('Referral not found.', 'error')
        return redirect(url_for('dashboard'))
    
    return render_template('track_referral.html', referral=referral)

@app.route('/consultation/track/<hashed_consultation_id>')
def track_consultation(hashed_consultation_id):
    """Track consultation request page using hashed ID"""
    return track_referral(hashed_consultation_id)  # Same functionality for now

# Case Acceptance Management Routes
@app.route('/api/case/update-status', methods=['POST'])
def update_case_status():
    """Update case acceptance status and track conversion pipeline"""
    try:
        data = request.get_json()
        referral_id = data.get('referral_id')
        new_status = data.get('status')  # consultation_scheduled, case_accepted, case_rejected, treatment_started, treatment_completed
        notes = data.get('notes', '')
        estimated_value = data.get('estimated_value')
        actual_value = data.get('actual_value')
        rejection_reason = data.get('rejection_reason')
        
        if not referral_id or not new_status:
            return jsonify({'success': False, 'message': 'Missing required fields'}), 400
        
        conn = sqlite3.connect('sapyyn.db')
        cursor = conn.cursor()
        
        # Update referral with new case status
        update_fields = ['case_status = ?', 'updated_at = ?']
        update_values = [new_status, datetime.now()]
        
        # Set appropriate timestamp based on status
        if new_status == 'consultation_scheduled':
            update_fields.append('consultation_date = ?')
            update_values.append(datetime.now())
        elif new_status == 'case_accepted':
            update_fields.append('case_accepted_date = ?')
            update_values.append(datetime.now())
        elif new_status == 'treatment_started':
            update_fields.append('treatment_start_date = ?')
            update_values.append(datetime.now())
        elif new_status == 'treatment_completed':
            update_fields.append('treatment_complete_date = ?')
            update_values.append(datetime.now())
        
        if estimated_value:
            update_fields.append('estimated_value = ?')
            update_values.append(float(estimated_value))
            
        if actual_value:
            update_fields.append('actual_value = ?')
            update_values.append(float(actual_value))
            
        if rejection_reason:
            update_fields.append('rejection_reason = ?')
            update_values.append(rejection_reason)
        
        update_values.append(referral_id)
        
        cursor.execute(f'''
            UPDATE referrals 
            SET {', '.join(update_fields)}
            WHERE referral_id = ?
        ''', update_values)
        
        # Track conversion stage
        cursor.execute('''
            INSERT INTO case_conversions (referral_id, stage, notes, created_by)
            VALUES (?, ?, ?, ?)
        ''', (referral_id, new_status, notes, session.get('user_id')))
        
        # Update referring doctor stats if case is accepted or rejected
        if new_status in ['case_accepted', 'case_rejected']:
            update_referring_doctor_stats(cursor, referral_id, new_status == 'case_accepted', actual_value or estimated_value)
        
        # Update team metrics
        if session.get('user_id'):
            update_team_metrics(cursor, session['user_id'], new_status)
        
        conn.commit()
        conn.close()
        
        return jsonify({
            'success': True,
            'message': f'Case status updated to {new_status.replace("_", " ").title()}',
            'status': new_status
        })
        
    except Exception as e:
        app.logger.error(f'Error updating case status: {str(e)}')
        return jsonify({'success': False, 'message': 'Internal server error'}), 500

@app.route('/api/conversion-analytics')
def get_conversion_analytics():
    """Get conversion pipeline analytics for dashboard"""
    try:
        conn = sqlite3.connect('sapyyn.db')
        cursor = conn.cursor()
        
        # Get conversion funnel data
        cursor.execute('''
            SELECT 
                case_status,
                COUNT(*) as count,
                AVG(CASE WHEN estimated_value IS NOT NULL THEN estimated_value ELSE 0 END) as avg_estimated_value,
                AVG(CASE WHEN actual_value IS NOT NULL THEN actual_value ELSE 0 END) as avg_actual_value
            FROM referrals 
            WHERE created_at >= date('now', '-30 days')
            GROUP BY case_status
        ''')
        
        conversion_data = {}
        for row in cursor.fetchall():
            conversion_data[row[0] or 'pending'] = {
                'count': row[1],
                'avg_estimated_value': round(row[2] or 0, 2),
                'avg_actual_value': round(row[3] or 0, 2)
            }
        
        # Get referring doctor performance
        cursor.execute('''
            SELECT 
                rd.name,
                rd.referral_count,
                rd.conversion_rate,
                rd.avg_case_value,
                rd.last_referral_date
            FROM referring_doctors rd
            ORDER BY rd.conversion_rate DESC
            LIMIT 10
        ''')
        
        top_referring_doctors = []
        for row in cursor.fetchall():
            top_referring_doctors.append({
                'name': row[0],
                'referral_count': row[1],
                'conversion_rate': row[2],
                'avg_case_value': row[3],
                'last_referral_date': row[4]
            })
        
        # Get team productivity
        cursor.execute('''
            SELECT 
                u.full_name,
                tm.referrals_processed,
                tm.cases_accepted,
                tm.avg_response_time_hours,
                tm.revenue_generated
            FROM team_metrics tm
            JOIN users u ON tm.user_id = u.id
            WHERE tm.date >= date('now', '-7 days')
            ORDER BY tm.revenue_generated DESC
        ''')
        
        team_performance = []
        for row in cursor.fetchall():
            team_performance.append({
                'name': row[0],
                'referrals_processed': row[1],
                'cases_accepted': row[2],
                'avg_response_time': row[3],
                'revenue_generated': row[4]
            })
        
        conn.close()
        
        return jsonify({
            'success': True,
            'conversion_funnel': conversion_data,
            'top_referring_doctors': top_referring_doctors,
            'team_performance': team_performance
        })
        
    except Exception as e:
        app.logger.error(f'Error getting conversion analytics: {str(e)}')
        return jsonify({'success': False, 'message': 'Internal server error'}), 500

def update_referring_doctor_stats(cursor, referral_id, case_accepted, case_value=None):
    """Update referring doctor statistics based on case outcome"""
    try:
        # Get referring doctor name from referral
        cursor.execute('SELECT referring_doctor FROM referrals WHERE referral_id = ?', (referral_id,))
        result = cursor.fetchone()
        if not result or not result[0]:
            return
        
        referring_doctor_name = result[0]
        
        # Check if referring doctor exists in our system
        cursor.execute('SELECT id, referral_count, conversion_rate, avg_case_value FROM referring_doctors WHERE name = ?', 
                      (referring_doctor_name,))
        doctor_record = cursor.fetchone()
        
        if doctor_record:
            # Update existing doctor record
            doctor_id, current_count, current_rate, current_avg = doctor_record
            new_count = current_count + 1
            
            if case_accepted:
                new_conversion_rate = ((current_rate * current_count) + 100) / new_count
                if case_value:
                    new_avg_value = ((current_avg * current_count) + case_value) / new_count
                else:
                    new_avg_value = current_avg
            else:
                new_conversion_rate = (current_rate * current_count) / new_count
                new_avg_value = current_avg
            
            cursor.execute('''
                UPDATE referring_doctors 
                SET referral_count = ?, conversion_rate = ?, avg_case_value = ?, 
                    last_referral_date = ?, updated_at = ?
                WHERE id = ?
            ''', (new_count, round(new_conversion_rate, 2), round(new_avg_value, 2), 
                  datetime.now(), datetime.now(), doctor_id))
        else:
            # Create new doctor record
            initial_rate = 100 if case_accepted else 0
            initial_value = case_value if case_accepted and case_value else 0
            
            cursor.execute('''
                INSERT INTO referring_doctors 
                (name, referral_count, conversion_rate, avg_case_value, last_referral_date)
                VALUES (?, 1, ?, ?, ?)
            ''', (referring_doctor_name, initial_rate, initial_value, datetime.now()))
    
    except Exception as e:
        app.logger.error(f'Error updating referring doctor stats: {str(e)}')

def update_team_metrics(cursor, user_id, status):
    """Update team productivity metrics"""
    try:
        today = datetime.now().date()
        
        # Check if record exists for today
        cursor.execute('SELECT id FROM team_metrics WHERE user_id = ? AND date = ?', (user_id, today))
        existing_record = cursor.fetchone()
        
        if existing_record:
            # Update existing record
            if status in ['consultation_scheduled', 'case_accepted', 'case_rejected']:
                cursor.execute('''
                    UPDATE team_metrics 
                    SET referrals_processed = referrals_processed + 1
                    WHERE user_id = ? AND date = ?
                ''', (user_id, today))
            
            if status == 'consultation_scheduled':
                cursor.execute('''
                    UPDATE team_metrics 
                    SET consultations_completed = consultations_completed + 1
                    WHERE user_id = ? AND date = ?
                ''', (user_id, today))
            
            if status == 'case_accepted':
                cursor.execute('''
                    UPDATE team_metrics 
                    SET cases_accepted = cases_accepted + 1
                    WHERE user_id = ? AND date = ?
                ''', (user_id, today))
        else:
            # Create new record
            referrals_processed = 1 if status in ['consultation_scheduled', 'case_accepted', 'case_rejected'] else 0
            consultations_completed = 1 if status == 'consultation_scheduled' else 0
            cases_accepted = 1 if status == 'case_accepted' else 0
            
            cursor.execute('''
                INSERT INTO team_metrics 
                (user_id, date, referrals_processed, consultations_completed, cases_accepted)
                VALUES (?, ?, ?, ?, ?)
            ''', (user_id, today, referrals_processed, consultations_completed, cases_accepted))
    
    except Exception as e:
        app.logger.error(f'Error updating team metrics: {str(e)}')

@app.route('/conversion-dashboard')
def conversion_dashboard():
    """Dental specialist conversion dashboard"""
    if 'user_id' not in session:
        return redirect(url_for('login'))
    
    return render_template('conversion_dashboard.html', 
                         analytics_config=ANALYTICS_CONFIG)

def log_compliance_action(user_id, action_type, entity_type, entity_id, action_details, request):
    """Log compliance actions for audit trail"""
    conn = sqlite3.connect('sapyyn.db')
    cursor = conn.cursor()
    
    cursor.execute('''
        INSERT INTO compliance_audit_trail 
        (user_id, action_type, entity_type, entity_id, action_details, ip_address, user_agent)
        VALUES (?, ?, ?, ?, ?, ?, ?)
    ''', (user_id, action_type, entity_type, entity_id, action_details, 
          request.remote_addr, request.headers.get('User-Agent', '')))
    
    conn.commit()
    conn.close()

def check_reward_triggers(user_id, referral_id):
    """Check and process reward triggers for a user action"""
    conn = sqlite3.connect('sapyyn.db')
    cursor = conn.cursor()
    
    # Get active reward programs
    cursor.execute('''
        SELECT rp.*, rt.* FROM reward_programs rp
        JOIN reward_triggers rt ON rp.id = rt.program_id
        WHERE rp.status = 'active' AND rt.is_active = TRUE
    ''')
    active_triggers = cursor.fetchall()
    
    for trigger in active_triggers:
        program_id, trigger_type = trigger[0], trigger[13]
        
        if trigger_type == 'referral_completed':
            # Award points for completed referral
            cursor.execute('''
                INSERT INTO user_rewards 
                (user_id, program_id, referral_id, points_earned, reward_status)
                VALUES (?, ?, ?, ?, 'earned')
            ''', (user_id, program_id, referral_id, trigger[16]))
            
            # Send notification
            cursor.execute('''
                INSERT INTO reward_notifications 
                (user_id, notification_type, title, message)
                VALUES (?, 'reward_earned', 'Reward Earned!', 'You earned points for your referral!')
            ''', (user_id,))
    
    conn.commit()
    conn.close()

@app.route('/rewards')
def rewards_dashboard():
    """Main rewards dashboard"""
    if 'user_id' not in session:
        return redirect(url_for('login'))
    
    conn = sqlite3.connect('sapyyn.db')
    cursor = conn.cursor()
    
    # Get user's total points
    cursor.execute('''
        SELECT COALESCE(SUM(points_earned), 0) as total_points
        FROM user_rewards 
        WHERE user_id = ? AND reward_status = 'earned'
    ''', (session['user_id'],))
    total_points = cursor.fetchone()[0]
    
    # Get user's recent rewards
    cursor.execute('''
        SELECT ur.*, rp.name as program_name, rt.tier_name
        FROM user_rewards ur
        JOIN reward_programs rp ON ur.program_id = rp.id
        LEFT JOIN reward_tiers rt ON ur.tier_id = rt.id
        WHERE ur.user_id = ?
        ORDER BY ur.earned_date DESC
        LIMIT 10
    ''', (session['user_id'],))
    recent_rewards = cursor.fetchall()
    
    # Get active reward programs
    cursor.execute('''
        SELECT * FROM reward_programs 
        WHERE status = 'active' 
        ORDER BY created_at DESC
    ''', ())
    active_programs = cursor.fetchall()
    
    # Get user achievements
    cursor.execute('''
        SELECT a.*, ua.earned_date, ua.progress
        FROM achievements a
        LEFT JOIN user_achievements ua ON a.id = ua.achievement_id AND ua.user_id = ?
        WHERE a.is_active = TRUE
        ORDER BY ua.earned_date DESC NULLS LAST
    ''', (session['user_id'],))
    achievements = cursor.fetchall()
    
    # Get notifications
    cursor.execute('''
        SELECT * FROM reward_notifications 
        WHERE user_id = ? AND is_read = FALSE
        ORDER BY sent_at DESC
        LIMIT 5
    ''', (session['user_id'],))
    notifications = cursor.fetchall()
    
    conn.close()
    
    return render_template('rewards/dashboard.html', 
                         total_points=total_points,
                         recent_rewards=recent_rewards,
                         active_programs=active_programs,
                         achievements=achievements,
                         notifications=notifications)

@app.route('/rewards/admin')
def rewards_admin():
    """Rewards administration dashboard"""
    if 'user_id' not in session:
        return redirect(url_for('login'))
    
    # Check admin privileges
    conn = sqlite3.connect('sapyyn.db')
    cursor = conn.cursor()
    cursor.execute('SELECT role FROM users WHERE id = ?', (session['user_id'],))
    user_role = cursor.fetchone()[0]
    
    if user_role not in ['admin', 'doctor']:
        flash('Access denied. Admin privileges required.', 'error')
        return redirect(url_for('rewards_dashboard'))
    
    # Get all reward programs
    cursor.execute('''
        SELECT rp.*, u.full_name as created_by_name
        FROM reward_programs rp
        LEFT JOIN users u ON rp.created_by = u.id
        ORDER BY rp.created_at DESC
    ''')
    programs = cursor.fetchall()
    
    # Get program statistics
    cursor.execute('''
        SELECT 
            rp.id,
            rp.name,
            COUNT(DISTINCT ur.user_id) as participant_count,
            SUM(ur.points_earned) as total_points_awarded,
            COUNT(ur.id) as total_rewards
        FROM reward_programs rp
        LEFT JOIN user_rewards ur ON rp.id = ur.program_id
        GROUP BY rp.id, rp.name
    ''')
    program_stats = cursor.fetchall()
    
    conn.close()
    
    return render_template('rewards/admin.html', 
                         programs=programs, 
                         program_stats=program_stats)

@app.route('/rewards/admin/program/new', methods=['GET', 'POST'])
def new_reward_program():
    """Create new reward program"""
    if 'user_id' not in session:
        return redirect(url_for('login'))
    
    # Check admin privileges
    conn = sqlite3.connect('sapyyn.db')
    cursor = conn.cursor()
    cursor.execute('SELECT role FROM users WHERE id = ?', (session['user_id'],))
    user_role = cursor.fetchone()[0]
    
    if user_role not in ['admin', 'doctor']:
        flash('Access denied. Admin privileges required.', 'error')
        return redirect(url_for('rewards_dashboard'))
    
    if request.method == 'POST':
        name = request.form['name']
        description = request.form['description']
        program_type = request.form['program_type']
        start_date = request.form.get('start_date')
        end_date = request.form.get('end_date')
        compliance_notes = request.form['compliance_notes']
        legal_language = request.form['legal_language']
        
        cursor.execute('''
            INSERT INTO reward_programs 
            (name, description, program_type, start_date, end_date, 
             created_by, compliance_notes, legal_language)
            VALUES (?, ?, ?, ?, ?, ?, ?, ?)
        ''', (name, description, program_type, start_date, end_date,
              session['user_id'], compliance_notes, legal_language))
        
        program_id = cursor.lastrowid
        
        # Log compliance action
        log_compliance_action(session['user_id'], 'CREATE', 'reward_program', 
                            program_id, f'Created reward program: {name}', request)
        
        conn.commit()
        conn.close()
        
        flash('Reward program created successfully!', 'success')
        return redirect(url_for('edit_reward_program', program_id=program_id))
    
    conn.close()
    return render_template('rewards/new_program.html')

@app.route('/rewards/admin/program/<int:program_id>/edit', methods=['GET', 'POST'])
def edit_reward_program(program_id):
    """Edit reward program"""
    if 'user_id' not in session:
        return redirect(url_for('login'))
    
    conn = sqlite3.connect('sapyyn.db')
    cursor = conn.cursor()
    
    # Check admin privileges
    cursor.execute('SELECT role FROM users WHERE id = ?', (session['user_id'],))
    user_role = cursor.fetchone()[0]
    
    if user_role not in ['admin', 'doctor']:
        flash('Access denied. Admin privileges required.', 'error')
        return redirect(url_for('rewards_dashboard'))
    
    if request.method == 'POST':
        name = request.form['name']
        description = request.form['description']
        status = request.form['status']
        compliance_notes = request.form['compliance_notes']
        legal_language = request.form['legal_language']
        
        cursor.execute('''
            UPDATE reward_programs 
            SET name = ?, description = ?, status = ?, 
                compliance_notes = ?, legal_language = ?, updated_at = CURRENT_TIMESTAMP
            WHERE id = ?
        ''', (name, description, status, compliance_notes, legal_language, program_id))
        
        # Log compliance action
        log_compliance_action(session['user_id'], 'UPDATE', 'reward_program', 
                            program_id, f'Updated reward program: {name}', request)
        
        conn.commit()
        flash('Reward program updated successfully!', 'success')
    
    # Get program details
    cursor.execute('SELECT * FROM reward_programs WHERE id = ?', (program_id,))
    program = cursor.fetchone()
    
    # Get program tiers
    cursor.execute('SELECT * FROM reward_tiers WHERE program_id = ? ORDER BY tier_level', (program_id,))
    tiers = cursor.fetchall()
    
    # Get program triggers
    cursor.execute('SELECT * FROM reward_triggers WHERE program_id = ?', (program_id,))
    triggers = cursor.fetchall()
    
    conn.close()
    
    return render_template('rewards/edit_program.html', 
                         program=program, tiers=tiers, triggers=triggers)

@app.route('/rewards/admin/program/<int:program_id>/tier/new', methods=['POST'])
def add_reward_tier(program_id):
    """Add new reward tier"""
    if 'user_id' not in session:
        return jsonify({'error': 'Not authenticated'}), 401
    
    conn = sqlite3.connect('sapyyn.db')
    cursor = conn.cursor()
    
    # Check admin privileges
    cursor.execute('SELECT role FROM users WHERE id = ?', (session['user_id'],))
    user_role = cursor.fetchone()[0]
    
    if user_role not in ['admin', 'doctor']:
        return jsonify({'error': 'Access denied'}), 403
    
    tier_name = request.form['tier_name']
    tier_level = request.form['tier_level']
    referrals_required = request.form['referrals_required']
    reward_type = request.form['reward_type']
    reward_value = request.form['reward_value']
    reward_description = request.form['reward_description']
    fulfillment_type = request.form['fulfillment_type']
    fulfillment_config = request.form.get('fulfillment_config', '')
    
    cursor.execute('''
        INSERT INTO reward_tiers 
        (program_id, tier_name, tier_level, referrals_required, reward_type,
         reward_value, reward_description, fulfillment_type, fulfillment_config)
        VALUES (?, ?, ?, ?, ?, ?, ?, ?, ?)
    ''', (program_id, tier_name, tier_level, referrals_required, reward_type,
          reward_value, reward_description, fulfillment_type, fulfillment_config))
    
    # Log compliance action
    log_compliance_action(session['user_id'], 'CREATE', 'reward_tier', 
                        cursor.lastrowid, f'Created tier: {tier_name}', request)
    
    conn.commit()
    conn.close()
    
    return jsonify({'success': True, 'message': 'Tier added successfully'})

@app.route('/rewards/leaderboard')
def rewards_leaderboard():
    """Rewards leaderboard with gamification"""
    if 'user_id' not in session:
        return redirect(url_for('login'))
    
    conn = sqlite3.connect('sapyyn.db')
    cursor = conn.cursor()
    
    # Get top users by points (anonymized for HIPAA compliance)
    cursor.execute('''
        SELECT 
            CASE 
                WHEN u.id = ? THEN u.full_name 
                ELSE 'User ' || SUBSTR(u.full_name, 1, 1) || '***'
            END as display_name,
            SUM(ur.points_earned) as total_points,
            COUNT(ur.id) as total_rewards,
            CASE WHEN u.id = ? THEN 1 ELSE 0 END as is_current_user
        FROM users u
        JOIN user_rewards ur ON u.id = ur.user_id
        WHERE ur.reward_status = 'earned'
        GROUP BY u.id, u.full_name
        ORDER BY total_points DESC
        LIMIT 20
    ''', (session['user_id'], session['user_id']))
    leaderboard = cursor.fetchall()
    
    # Get user's rank
    cursor.execute('''
        SELECT COUNT(*) + 1 as user_rank
        FROM (
            SELECT SUM(ur.points_earned) as total_points
            FROM user_rewards ur
            WHERE ur.reward_status = 'earned'
            GROUP BY ur.user_id
            HAVING total_points > (
                SELECT SUM(ur2.points_earned)
                FROM user_rewards ur2
                WHERE ur2.user_id = ? AND ur2.reward_status = 'earned'
            )
        )
    ''', (session['user_id'],))
    user_rank = cursor.fetchone()[0]
    
    conn.close()
    
    return render_template('rewards/leaderboard.html', 
                         leaderboard=leaderboard, user_rank=user_rank)

@app.route('/rewards/compliance/audit')
def compliance_audit():
    """Compliance audit trail"""
    if 'user_id' not in session:
        return redirect(url_for('login'))
    
    conn = sqlite3.connect('sapyyn.db')
    cursor = conn.cursor()
    
    # Check admin privileges
    cursor.execute('SELECT role FROM users WHERE id = ?', (session['user_id'],))
    user_role = cursor.fetchone()[0]
    
    if user_role not in ['admin']:
        flash('Access denied. Admin privileges required.', 'error')
        return redirect(url_for('rewards_dashboard'))
    
    # Get audit trail
    cursor.execute('''
        SELECT cat.*, u.full_name as user_name
        FROM compliance_audit_trail cat
        JOIN users u ON cat.user_id = u.id
        ORDER BY cat.timestamp DESC
        LIMIT 100
    ''')
    audit_entries = cursor.fetchall()
    
    conn.close()
    
    return render_template('rewards/compliance_audit.html', audit_entries=audit_entries)

@app.route('/api/rewards/notifications/mark-read', methods=['POST'])
def mark_notifications_read():
    """Mark reward notifications as read"""
    if 'user_id' not in session:
        return jsonify({'error': 'Not authenticated'}), 401
    
    conn = sqlite3.connect('sapyyn.db')
    cursor = conn.cursor()
    
    cursor.execute('''
        UPDATE reward_notifications 
        SET is_read = TRUE 
        WHERE user_id = ? AND is_read = FALSE
    ''', (session['user_id'],))
    
    conn.commit()
    conn.close()
    
    return jsonify({'success': True})

@app.route('/api/rewards/trigger-check', methods=['POST'])
def trigger_reward_check():
    """Manually trigger reward check (for testing/admin)"""
    if 'user_id' not in session:
        return jsonify({'error': 'Not authenticated'}), 401
    
    referral_id = request.json.get('referral_id')
    target_user_id = request.json.get('user_id', session['user_id'])
    
    check_reward_triggers(target_user_id, referral_id)
    
    return jsonify({'success': True, 'message': 'Rewards check completed'})

# Update referral completion to trigger rewards
def update_referral_completion_hook(referral_id, user_id):
    """Hook to trigger reward checks when referral is completed"""
    check_reward_triggers(user_id, referral_id)

@app.route('/profile')
def profile():
    """User profile page"""
    if 'user_id' not in session:
        flash('Please log in to access your profile.', 'error')
        return redirect(url_for('login'))
    
    conn = sqlite3.connect('sapyyn.db')
    cursor = conn.cursor()
    
    # Get user information
    cursor.execute('''
        SELECT username, email, full_name, role, created_at
        FROM users 
        WHERE id = ?
    ''', (session['user_id'],))
    
    user = cursor.fetchone()
    
    if not user:
        flash('User not found.', 'error')
        return redirect(url_for('logout'))
    
    # Get user stats
    cursor.execute('''
        SELECT COUNT(*) as total_referrals
        FROM referrals 
        WHERE user_id = ?
    ''', (session['user_id'],))
    
    stats = cursor.fetchone()
    total_referrals = stats[0] if stats else 0
    
    # Get user documents count
    cursor.execute('''
        SELECT COUNT(*) as total_documents
        FROM documents 
        WHERE user_id = ?
    ''', (session['user_id'],))
    
    doc_stats = cursor.fetchone()
    total_documents = doc_stats[0] if doc_stats else 0
    
    conn.close()
    
    user_data = {
        'username': user[0],
        'email': user[1],
        'full_name': user[2],
        'role': user[3],
        'created_at': user[4],
        'total_referrals': total_referrals,
        'total_documents': total_documents
    }
    
    return render_template('profile.html', user=user_data)

@app.route('/profile/edit', methods=['GET', 'POST'])
def edit_profile():
    """Edit user profile"""
    if 'user_id' not in session:
        flash('Please log in to access your profile.', 'error')
        return redirect(url_for('login'))
    
    if request.method == 'POST':
        full_name = request.form.get('full_name')
        email = request.form.get('email')
        
        if not full_name or not email:
            flash('Please fill in all required fields.', 'error')
            return redirect(url_for('edit_profile'))
        
        conn = sqlite3.connect('sapyyn.db')
        cursor = conn.cursor()
        
        try:
            cursor.execute('''
                UPDATE users 
                SET full_name = ?, email = ?
                WHERE id = ?
            ''', (full_name, email, session['user_id']))
            
            conn.commit()
            flash('Profile updated successfully!', 'success')
            
            # Update session data
            session['full_name'] = full_name
            
        except sqlite3.IntegrityError:
            flash('Email address is already in use.', 'error')
        finally:
            conn.close()
        
        return redirect(url_for('profile'))
    
    # GET request - show edit form
    conn = sqlite3.connect('sapyyn.db')
    cursor = conn.cursor()
    
    cursor.execute('''
        SELECT username, email, full_name, role
        FROM users 
        WHERE id = ?
    ''', (session['user_id'],))
    
    user = cursor.fetchone()
    conn.close()
    
    if not user:
        flash('User not found.', 'error')
        return redirect(url_for('logout'))
    
    user_data = {
        'username': user[0],
        'email': user[1],
        'full_name': user[2],
        'role': user[3]
    }
    
    return render_template('edit_profile.html', user=user_data)

@app.route('/settings')
def settings():
    """User settings page"""
    if 'user_id' not in session:
        flash('Please log in to access settings.', 'error')
        return redirect(url_for('login'))
    
    return render_template('settings.html')

@app.route('/settings/password', methods=['POST'])
def change_password():
    """Change user password"""
    if 'user_id' not in session:
        return jsonify({'error': 'Not authenticated'}), 401
    
    current_password = request.form.get('current_password')
    new_password = request.form.get('new_password')
    confirm_password = request.form.get('confirm_password')
    
    if not all([current_password, new_password, confirm_password]):
        flash('Please fill in all password fields.', 'error')
        return redirect(url_for('settings'))
    
    if new_password != confirm_password:
        flash('New passwords do not match.', 'error')
        return redirect(url_for('settings'))
    
    if len(new_password) < 6:
        flash('Password must be at least 6 characters long.', 'error')
        return redirect(url_for('settings'))
    
    conn = sqlite3.connect('sapyyn.db')
    cursor = conn.cursor()
    
    # Verify current password
    cursor.execute('''
        SELECT password_hash FROM users WHERE id = ?
    ''', (session['user_id'],))
    
    user = cursor.fetchone()
    
    if not user or not check_password_hash(user[0], current_password):
        flash('Current password is incorrect.', 'error')
        conn.close()
        return redirect(url_for('settings'))
    
    # Update password
    new_password_hash = generate_password_hash(new_password)
    cursor.execute('''
        UPDATE users SET password_hash = ? WHERE id = ?
    ''', (new_password_hash, session['user_id']))
    
    conn.commit()
    conn.close()
    
    flash('Password changed successfully!', 'success')
    return redirect(url_for('settings'))

def generate_provider_code():
    """Generate a unique 6-character alphanumeric provider code"""
    import random
    import string
    
    # Use alphanumeric characters (excluding confusing ones like 0, O, I, 1, L)
    chars = '23456789ABCDEFGHJKMNPQRSTUVWXYZ'
    
    max_attempts = 100  # Prevent infinite loops
    attempt = 0
    
    while attempt < max_attempts:
        # Generate 6-character alphanumeric code
        code = ''.join(random.choice(chars) for _ in range(6))
        
        conn = sqlite3.connect('sapyyn.db')
        cursor = conn.cursor()
        cursor.execute('SELECT id FROM provider_codes WHERE provider_code = ?', (code,))
        if not cursor.fetchone():
            conn.close()
            return code
        conn.close()
        attempt += 1
    
    # Fallback if we can't find a unique code (very unlikely with 30^6 combinations)
    raise Exception("Unable to generate unique provider code after 100 attempts")

def check_role_permission(required_roles, user_role=None):
    """Check if user has permission for required roles"""
    if user_role is None:
        user_role = session.get('role')
    
    if not user_role:
        return False
    
    # Convert single role to list for uniform handling
    if isinstance(required_roles, str):
        required_roles = [required_roles]
    
    return user_role in required_roles

def require_roles(required_roles):
    """Decorator to require specific roles for routes"""
    def decorator(f):
        def wrapper(*args, **kwargs):
            if 'user_id' not in session:
                flash('Please log in to access this page.', 'error')
                return redirect(url_for('login'))
            
            if not check_role_permission(required_roles):
                flash('Access denied. You do not have permission to view this page.', 'error')
                return redirect(url_for('dashboard'))
            
            return f(*args, **kwargs)
        wrapper.__name__ = f.__name__
        return wrapper
    return decorator

def get_user_subscription(user_id):
    """Get user's current subscription details"""
    conn = sqlite3.connect('sapyyn.db')
    cursor = conn.cursor()
    cursor.execute('''
        SELECT us.*, sp.plan_name, sp.plan_type, sp.features, sp.max_referrals, sp.support_level
        FROM user_subscriptions us
        JOIN subscription_plans sp ON us.plan_id = sp.id
        WHERE us.user_id = ? AND us.subscription_status = 'active'
        ORDER BY us.created_at DESC LIMIT 1
    ''', (user_id,))
    result = cursor.fetchone()
    conn.close()
    return result

def create_provider_code(user_id, provider_type, practice_name=None, specialization=None):
    """Create a provider code for a user (dentists and specialists only)"""
    
    # Only create provider codes for dentists and specialists
    valid_provider_types = ['dentist', 'specialist', 'dentist_admin', 'specialist_admin']
    if provider_type not in valid_provider_types:
        raise ValueError(f"Provider codes can only be created for dentists and specialists, not {provider_type}")
    
    # Check if user already has an active provider code
    conn = sqlite3.connect('sapyyn.db')
    cursor = conn.cursor()
    cursor.execute('''
        SELECT provider_code FROM provider_codes 
        WHERE user_id = ? AND is_active = TRUE
    ''', (user_id,))
    existing_code = cursor.fetchone()
    
    if existing_code:
        conn.close()
        return existing_code[0]  # Return existing code
    
    # Generate new code
    code = generate_provider_code()
    
    cursor.execute('''
        INSERT INTO provider_codes (user_id, provider_code, provider_type, practice_name, specialization)
        VALUES (?, ?, ?, ?, ?)
    ''', (user_id, code, provider_type, practice_name, specialization))
    conn.commit()
    conn.close()
    return code

@app.route('/pricing')
def pricing():
    """Pricing plans page"""
    return render_template('pricing.html')

# Portal Routes for Different User Types

@app.route('/portal/dentist')
@require_roles(['dentist', 'dentist_admin'])
def dentist_portal():
    """Dentist portal dashboard"""
    conn = sqlite3.connect('sapyyn.db')
    cursor = conn.cursor()
    
    # Get dentist's provider code
    cursor.execute('''
        SELECT provider_code, practice_name, specialization 
        FROM provider_codes 
        WHERE user_id = ? AND provider_type IN ('dentist', 'dentist_admin') AND is_active = TRUE
    ''', (session['user_id'],))
    provider_info = cursor.fetchone()
    
    # Create provider code if none exists
    if not provider_info:
        try:
            new_code = create_provider_code(
                session['user_id'], 
                session.get('role', 'dentist'),
                'Professional Practice',
                'General Dentistry'
            )
            provider_info = (new_code, 'Professional Practice', 'General Dentistry')
        except ValueError as e:
            flash(f'Error creating provider code: {str(e)}', 'error')
            provider_info = None
    
    # Get referral stats (only referrals created by this dentist)
    cursor.execute('''
        SELECT COUNT(*) as total, 
               SUM(CASE WHEN status = 'pending' THEN 1 ELSE 0 END) as pending,
               SUM(CASE WHEN status = 'completed' THEN 1 ELSE 0 END) as completed,
               SUM(CASE WHEN status = 'accepted' THEN 1 ELSE 0 END) as accepted
        FROM referrals WHERE user_id = ?
    ''', (session['user_id'],))
    stats = cursor.fetchone()
    
    # Get recent referrals created by this dentist
    cursor.execute('''
        SELECT referral_id, patient_name, target_doctor, status, created_at, medical_condition
        FROM referrals 
        WHERE user_id = ? 
        ORDER BY created_at DESC LIMIT 5
    ''', (session['user_id'],))
    recent_referrals = cursor.fetchall()
    
    # Get incoming referrals if this is a specialist dentist
    cursor.execute('''
        SELECT COUNT(*) as incoming_total
        FROM referrals 
        WHERE target_doctor LIKE ? OR target_doctor = ?
    ''', (f"%{session['full_name']}%", session['full_name']))
    incoming_stats = cursor.fetchone()
    # Determine unread notifications for this dentist (messages addressed to them)
    cursor.execute('''
        SELECT COUNT(*) FROM messages
        WHERE recipient_id = ? AND is_read = 0 AND is_deleted_by_recipient = 0
    ''', (session['user_id'],))
    unread_count = cursor.fetchone()[0] or 0
    unread_notifications = True if unread_count > 0 else False

    conn.close()

    return render_template('portal/dentist.html', 
                         provider_info=provider_info,
                         stats=stats,
                         recent_referrals=recent_referrals,
                         incoming_stats=incoming_stats,
                         user_role=session.get('role'),
                         active='dashboard',
                         unread_notifications=unread_notifications)

@app.route('/portal/specialist')
@require_roles(['specialist', 'specialist_admin'])
def specialist_portal():
    """Specialist portal dashboard"""
    conn = sqlite3.connect('sapyyn.db')
    cursor = conn.cursor()
    
    # Get specialist's provider code
    cursor.execute('''
        SELECT provider_code, practice_name, specialization 
        FROM provider_codes 
        WHERE user_id = ? AND provider_type IN ('specialist', 'specialist_admin') AND is_active = TRUE
    ''', (session['user_id'],))
    provider_info = cursor.fetchone()
    
    # Create provider code if none exists
    if not provider_info:
        try:
            new_code = create_provider_code(
                session['user_id'], 
                session.get('role', 'specialist'),
                'Specialist Practice',
                'Specialty Care'
            )
            provider_info = (new_code, 'Specialist Practice', 'Specialty Care')
        except ValueError as e:
            flash(f'Error creating provider code: {str(e)}', 'error')
            provider_info = None
    
    # Get incoming referrals for this specialist
    cursor.execute('''
        SELECT COUNT(*) as total, 
               SUM(CASE WHEN status = 'pending' THEN 1 ELSE 0 END) as pending,
               SUM(CASE WHEN status = 'accepted' THEN 1 ELSE 0 END) as accepted,
               SUM(CASE WHEN status = 'completed' THEN 1 ELSE 0 END) as completed
        FROM referrals 
        WHERE target_doctor = ? OR target_doctor LIKE ?
    ''', (session['full_name'], f"%{session['full_name']}%"))
    incoming_stats = cursor.fetchone()
    
    # Get referrals created by this specialist (if they also refer patients)
    cursor.execute('''
        SELECT COUNT(*) as outgoing_total,
               SUM(CASE WHEN status = 'pending' THEN 1 ELSE 0 END) as outgoing_pending
        FROM referrals WHERE user_id = ?
    ''', (session['user_id'],))
    outgoing_stats = cursor.fetchone()
    
    # Get recent incoming referrals
    cursor.execute('''
        SELECT referral_id, patient_name, referring_doctor, status, created_at, medical_condition, urgency_level
        FROM referrals 
        WHERE target_doctor = ? OR target_doctor LIKE ?
        ORDER BY created_at DESC LIMIT 10
    ''', (session['full_name'], f"%{session['full_name']}%"))
    incoming_referrals = cursor.fetchall()
    # Determine unread notifications for this specialist (messages addressed to them)
    cursor.execute('''
        SELECT COUNT(*) FROM messages
        WHERE recipient_id = ? AND is_read = 0 AND is_deleted_by_recipient = 0
    ''', (session['user_id'],))
    unread_count = cursor.fetchone()[0] or 0
    unread_notifications = True if unread_count > 0 else False

    conn.close()

    return render_template('portal/specialist.html',
                         provider_info=provider_info,
                         incoming_stats=incoming_stats,
                         outgoing_stats=outgoing_stats,
                         incoming_referrals=incoming_referrals,
                         user_role=session.get('role'),
                         active='dashboard',
                         unread_notifications=unread_notifications)

@app.route('/portal/patient')
@require_roles(['patient'])
def patient_portal():
    """Patient portal dashboard"""
    conn = sqlite3.connect('sapyyn.db')
    cursor = conn.cursor()
    
    # Get patient's referrals (referrals where they are the subject)
    cursor.execute('''
        SELECT referral_id, referring_doctor, target_doctor, medical_condition, status, created_at, urgency_level
        FROM referrals 
        WHERE patient_name LIKE ? OR notes LIKE ?
        ORDER BY created_at DESC LIMIT 10
    ''', (f"%{session['full_name']}%", f"%{session['full_name']}%"))
    referrals = cursor.fetchall()
    
    # Get patient's documents
    cursor.execute('''
        SELECT file_name, file_type, upload_date
        FROM documents 
        WHERE user_id = ?
        ORDER BY upload_date DESC LIMIT 5
    ''', (session['user_id'],))
    documents = cursor.fetchall()
    
    # Get referral summary stats for patient
    cursor.execute('''
        SELECT COUNT(*) as total_referrals,
               SUM(CASE WHEN status = 'pending' THEN 1 ELSE 0 END) as pending,
               SUM(CASE WHEN status = 'accepted' THEN 1 ELSE 0 END) as accepted,
               SUM(CASE WHEN status = 'completed' THEN 1 ELSE 0 END) as completed
        FROM referrals 
        WHERE patient_name LIKE ? OR notes LIKE ?
    ''', (f"%{session['full_name']}%", f"%{session['full_name']}%"))
    referral_stats = cursor.fetchone()

    # Determine unread notifications (messages that the user has not read)
    cursor.execute('''
        SELECT COUNT(*) FROM messages
        WHERE recipient_id = ? AND is_read = 0 AND is_deleted_by_recipient = 0
    ''', (session['user_id'],))
    unread_count = cursor.fetchone()[0] or 0
    unread_notifications = True if unread_count > 0 else False
    
    conn.close()

    return render_template('portal/patient.html',
                         referrals=referrals,
                         documents=documents,
                         referral_stats=referral_stats,
                         user_role=session.get('role'),
                         active='dashboard',
                         unread_notifications=unread_notifications)

@app.route('/portal/admin')
@require_roles(['dentist_admin', 'specialist_admin', 'admin'])
def admin_portal():
    """Admin portal for practice management"""
    conn = sqlite3.connect('sapyyn.db')
    cursor = conn.cursor()
    
    user_role = session.get('role')
    
    # Get practice information based on admin type
    if user_role == 'admin':
        # Super admin can see all practices
        cursor.execute('''
            SELECT p.*, us.plan_id, sp.plan_name, sp.plan_type, u.full_name as admin_name
            FROM practices p
            LEFT JOIN user_subscriptions us ON p.subscription_id = us.id
            LEFT JOIN subscription_plans sp ON us.plan_id = sp.id
            LEFT JOIN users u ON p.admin_user_id = u.id
            ORDER BY p.created_at DESC
        ''')
        practices_info = cursor.fetchall()
        practice_info = None  # Admin sees all practices, not just one
    else:
        # Practice-specific admin
        cursor.execute('''
            SELECT p.*, us.plan_id, sp.plan_name, sp.plan_type
            FROM practices p
            LEFT JOIN user_subscriptions us ON p.subscription_id = us.id
            LEFT JOIN subscription_plans sp ON us.plan_id = sp.id
            WHERE p.admin_user_id = ?
        ''', (session['user_id'],))
        practice_info = cursor.fetchone()
        practices_info = [practice_info] if practice_info else []
    
    # Get practice members (based on admin level)
    if user_role == 'admin':
        # Super admin sees all users
        cursor.execute('''
            SELECT u.id, u.full_name, u.email, u.role, u.created_at, u.is_verified,
                   pc.provider_code, pc.practice_name as provider_practice
            FROM users u
            LEFT JOIN provider_codes pc ON u.id = pc.user_id AND pc.is_active = TRUE
            ORDER BY u.created_at DESC
            LIMIT 50
        ''')
        members = cursor.fetchall()
    else:
        # Practice admin sees their practice members
        cursor.execute('''
            SELECT pm.*, u.full_name, u.email, u.role, u.created_at,
                   pc.provider_code, pc.practice_name as provider_practice
            FROM practice_members pm
            JOIN users u ON pm.user_id = u.id
            LEFT JOIN provider_codes pc ON u.id = pc.user_id AND pc.is_active = TRUE
            WHERE pm.practice_id = (SELECT id FROM practices WHERE admin_user_id = ?)
        ''', (session['user_id'],))
        members = cursor.fetchall()
    
    # Get comprehensive stats based on admin level
    if user_role == 'admin':
        # System-wide stats for super admin
        cursor.execute('''
            SELECT 
                COUNT(DISTINCT u.id) as total_users,
                COUNT(DISTINCT CASE WHEN u.role IN ('dentist', 'dentist_admin') THEN u.id END) as total_dentists,
                COUNT(DISTINCT CASE WHEN u.role IN ('specialist', 'specialist_admin') THEN u.id END) as total_specialists,
                COUNT(DISTINCT CASE WHEN u.role = 'patient' THEN u.id END) as total_patients,
                COUNT(DISTINCT r.id) as total_referrals,
                COUNT(DISTINCT CASE WHEN r.status = 'pending' THEN r.id END) as pending_referrals,
                COUNT(DISTINCT pc.id) as active_provider_codes
            FROM users u
            LEFT JOIN referrals r ON u.id = r.user_id
            LEFT JOIN provider_codes pc ON u.id = pc.user_id AND pc.is_active = TRUE
        ''')
    else:
        # Practice-specific stats
        cursor.execute('''
            SELECT COUNT(*) as total_referrals,
                   COUNT(DISTINCT user_id) as active_users,
                   SUM(CASE WHEN status = 'pending' THEN 1 ELSE 0 END) as pending_referrals,
                   SUM(CASE WHEN status = 'completed' THEN 1 ELSE 0 END) as completed_referrals
            FROM referrals 
            WHERE user_id IN (
                SELECT user_id FROM practice_members 
                WHERE practice_id = (SELECT id FROM practices WHERE admin_user_id = ?)
            )
        ''', (session['user_id'],))
    
    stats = cursor.fetchone()
    
    # Get recent system activity for admins
    cursor.execute('''
        SELECT 'referral' as activity_type, referral_id as item_id, patient_name as description, 
               status, created_at, u.full_name as user_name
        FROM referrals r
        JOIN users u ON r.user_id = u.id
        {} 
        ORDER BY created_at DESC 
        LIMIT 10
    '''.format(
        '' if user_role == 'admin' else 
        'WHERE r.user_id IN (SELECT user_id FROM practice_members WHERE practice_id = (SELECT id FROM practices WHERE admin_user_id = ?))'
    ), (session['user_id'],) if user_role != 'admin' else ())
    recent_activity = cursor.fetchall()
    
    # Determine unread notifications for this admin
    cursor.execute('''
        SELECT COUNT(*) FROM messages
        WHERE recipient_id = ? AND is_read = 0 AND is_deleted_by_recipient = 0
    ''', (session['user_id'],))
    unread_count = cursor.fetchone()[0] or 0
    unread_notifications = True if unread_count > 0 else False

    conn.close()

    return render_template('portal/admin.html',
                         practice_info=practice_info,
                         practices_info=practices_info,
                         members=members,
                         stats=stats,
                         recent_activity=recent_activity,
                         user_role=user_role,
                         is_super_admin=(user_role == 'admin'),
                         active='dashboard',
                         unread_notifications=unread_notifications)

@app.route('/portal/messages')
def messages_portal():
    """Messages portal for all user types"""
    if 'user_id' not in session:
        flash('Please log in to access messages.', 'error')
        return redirect(url_for('login'))
    # Determine unread notifications for this user
    user_id = session.get('user_id')
    conn = sqlite3.connect('sapyyn.db')
    cursor = conn.cursor()
    try:
        cursor.execute('''
            SELECT COUNT(*) FROM messages
            WHERE recipient_id = ? AND is_read = 0 AND is_deleted_by_recipient = 0
        ''', (user_id,))
        unread_count = cursor.fetchone()[0] or 0
        unread_notifications = True if unread_count > 0 else False
    except Exception:
        unread_notifications = False
    finally:
        conn.close()

    return render_template('messages.html',
                           user_role=session.get('role'),
                           active='messages',
                           unread_notifications=unread_notifications)

@app.route('/portal/provider-code/generate', methods=['POST'])
@require_roles(['dentist', 'dentist_admin', 'specialist', 'specialist_admin'])
def generate_new_provider_code():
    """Generate new provider code for user (dentists and specialists only)"""
    data = request.get_json()
    provider_type = data.get('provider_type', session.get('role'))
    practice_name = data.get('practice_name', 'Professional Practice')
    specialization = data.get('specialization', 'General')
    
    # Validate provider type matches user role
    user_role = session.get('role')
    valid_combinations = {
        'dentist': ['dentist'],
        'dentist_admin': ['dentist', 'dentist_admin'],
        'specialist': ['specialist'],
        'specialist_admin': ['specialist', 'specialist_admin']
    }
    
    if provider_type not in valid_combinations.get(user_role, []):
        return jsonify({'error': f'Cannot create {provider_type} code for {user_role} user'}), 400
    
    try:
        new_code = create_provider_code(session['user_id'], provider_type, practice_name, specialization)
        return jsonify({
            'success': True, 
            'provider_code': new_code,
            'message': f'New 6-character alphanumeric provider code generated: {new_code}'
        })
    except ValueError as e:
        return jsonify({'error': str(e)}), 400
    except Exception as e:
        return jsonify({'error': f'Failed to generate provider code: {str(e)}'}), 500

@app.route('/portal/appointments')
def appointments_portal():
    """Appointments portal for all user types"""
    if 'user_id' not in session:
        flash('Please log in to access appointments.', 'error')
        return redirect(url_for('login'))
    
    user_role = session.get('role')
    user_id = session.get('user_id')
    
    conn = sqlite3.connect('sapyyn.db')
    cursor = conn.cursor()
    
    # Get appointments based on user role
    if user_role in ['dentist', 'dentist_admin', 'specialist', 'specialist_admin']:
        # Providers see appointments with them
        cursor.execute('''
            SELECT a.id, a.appointment_id, a.appointment_date, a.appointment_type, 
                   a.status, a.patient_name, a.patient_email, a.patient_phone, 
                   a.reason, a.duration_minutes, a.notes, a.location, a.virtual_meeting_link,
                   u.full_name as created_by_name
            FROM appointments a
            LEFT JOIN users u ON a.created_by = u.id
            WHERE a.provider_id = ?
            ORDER BY a.appointment_date DESC
        ''', (user_id,))
    elif user_role == 'patient':
        # Patients see their own appointments
        cursor.execute('''
            SELECT a.id, a.appointment_id, a.appointment_date, a.appointment_type, 
                   a.status, a.patient_name, a.patient_email, a.patient_phone, 
                   a.reason, a.duration_minutes, a.notes, a.location, a.virtual_meeting_link,
                   p.full_name as provider_name
            FROM appointments a
            LEFT JOIN users p ON a.provider_id = p.id
            WHERE a.patient_id = ? OR a.patient_email = ?
            ORDER BY a.appointment_date DESC
        ''', (user_id, session.get('email')))
    else:  # admin
        # Admins see all appointments
        cursor.execute('''
            SELECT a.id, a.appointment_id, a.appointment_date, a.appointment_type, 
                   a.status, a.patient_name, a.patient_email, a.patient_phone, 
                   a.reason, a.duration_minutes, a.notes, a.location, a.virtual_meeting_link,
                   p.full_name as provider_name, u.full_name as created_by_name
            FROM appointments a
            LEFT JOIN users p ON a.provider_id = p.id
            LEFT JOIN users u ON a.created_by = u.id
            ORDER BY a.appointment_date DESC
        ''')
    
    appointments = cursor.fetchall()
    
    # Get available providers for new appointments (for patients and admins)
    providers = []
    if user_role in ['patient', 'admin']:
        cursor.execute('''
            SELECT id, full_name, role FROM users 
            WHERE role IN ('dentist', 'dentist_admin', 'specialist', 'specialist_admin')
            ORDER BY full_name
        ''')
        providers = cursor.fetchall()
    
    conn.close()
    
    return render_template('portal/appointments.html', 
                         appointments=appointments, 
                         providers=providers,
                         user_role=user_role)

@app.route('/api/appointments', methods=['POST'])
def create_appointment():
    """Create a new appointment"""
    if 'user_id' not in session:
        return jsonify({'error': 'Authentication required'}), 401
    
    data = request.get_json()
    
    # Extract appointment data
    provider_id = data.get('provider_id')
    appointment_date = data.get('appointment_date')
    appointment_type = data.get('appointment_type', 'consultation')
    duration_minutes = data.get('duration_minutes', 60)
    patient_name = data.get('patient_name')
    patient_email = data.get('patient_email')
    patient_phone = data.get('patient_phone')
    reason = data.get('reason')
    notes = data.get('notes')
    location = data.get('location')
    virtual_meeting_link = data.get('virtual_meeting_link')
    
    # Validation
    if not all([provider_id, appointment_date, patient_name]):
        return jsonify({'error': 'Provider, appointment date, and patient name are required'}), 400
    
    # Generate unique appointment ID
    appointment_id = str(uuid.uuid4())[:12].upper()
    
    user_id = session.get('user_id')
    user_role = session.get('role')
    
    # Set patient_id if user is a patient
    patient_id = user_id if user_role == 'patient' else None
    
    conn = sqlite3.connect('sapyyn.db')
    cursor = conn.cursor()
    
    try:
        cursor.execute('''
            INSERT INTO appointments (
                appointment_id, patient_id, provider_id, appointment_date, 
                appointment_type, duration_minutes, patient_name, patient_email, 
                patient_phone, reason, notes, location, virtual_meeting_link, created_by
            ) VALUES (?, ?, ?, ?, ?, ?, ?, ?, ?, ?, ?, ?, ?, ?)
        ''', (
            appointment_id, patient_id, provider_id, appointment_date,
            appointment_type, duration_minutes, patient_name, patient_email,
            patient_phone, reason, notes, location, virtual_meeting_link, user_id
        ))
        
        conn.commit()
        conn.close()
        
        return jsonify({
            'success': True, 
            'appointment_id': appointment_id,
            'message': 'Appointment created successfully'
        })
        
    except Exception as e:
        conn.close()
        return jsonify({'error': f'Failed to create appointment: {str(e)}'}), 500

@app.route('/api/appointments/<appointment_id>', methods=['PUT'])
def update_appointment(appointment_id):
    """Update an appointment"""
    if 'user_id' not in session:
        return jsonify({'error': 'Authentication required'}), 401
    
    data = request.get_json()
    user_id = session.get('user_id')
    user_role = session.get('role')
    
    conn = sqlite3.connect('sapyyn.db')
    cursor = conn.cursor()
    
    # Check if user has permission to update this appointment
    if user_role in ['dentist', 'dentist_admin', 'specialist', 'specialist_admin']:
        # Providers can update their own appointments
        cursor.execute('SELECT id FROM appointments WHERE appointment_id = ? AND provider_id = ?', 
                      (appointment_id, user_id))
    elif user_role == 'patient':
        # Patients can update their own appointments
        cursor.execute('SELECT id FROM appointments WHERE appointment_id = ? AND patient_id = ?', 
                      (appointment_id, user_id))
    else:  # admin
        # Admins can update any appointment
        cursor.execute('SELECT id FROM appointments WHERE appointment_id = ?', (appointment_id,))
    
    appointment = cursor.fetchone()
    if not appointment:
        conn.close()
        return jsonify({'error': 'Appointment not found or access denied'}), 404
    
    # Update appointment
    update_fields = []
    update_values = []
    
    allowed_fields = ['appointment_date', 'appointment_type', 'duration_minutes', 
                     'status', 'patient_name', 'patient_email', 'patient_phone', 
                     'reason', 'notes', 'location', 'virtual_meeting_link']
    
    for field in allowed_fields:
        if field in data:
            update_fields.append(f"{field} = ?")
            update_values.append(data[field])
    
    if update_fields:
        update_fields.append("updated_at = CURRENT_TIMESTAMP")
        update_values.append(appointment_id)
        
        query = f"UPDATE appointments SET {', '.join(update_fields)} WHERE appointment_id = ?"
        
        try:
            cursor.execute(query, update_values)
            conn.commit()
            conn.close()
            
            return jsonify({'success': True, 'message': 'Appointment updated successfully'})
            
        except Exception as e:
            conn.close()
            return jsonify({'error': f'Failed to update appointment: {str(e)}'}), 500
    
    conn.close()
    return jsonify({'error': 'No valid fields to update'}), 400

@app.route('/api/appointments/<appointment_id>', methods=['DELETE'])
def delete_appointment(appointment_id):
    """Delete an appointment"""
    if 'user_id' not in session:
        return jsonify({'error': 'Authentication required'}), 401
    
    user_id = session.get('user_id')
    user_role = session.get('role')
    
    conn = sqlite3.connect('sapyyn.db')
    cursor = conn.cursor()
    
    # Check if user has permission to delete this appointment
    if user_role in ['dentist', 'dentist_admin', 'specialist', 'specialist_admin']:
        # Providers can delete their own appointments
        cursor.execute('SELECT id FROM appointments WHERE appointment_id = ? AND provider_id = ?', 
                      (appointment_id, user_id))
    elif user_role == 'patient':
        # Patients can delete their own appointments
        cursor.execute('SELECT id FROM appointments WHERE appointment_id = ? AND patient_id = ?', 
                      (appointment_id, user_id))
    else:  # admin
        # Admins can delete any appointment
        cursor.execute('SELECT id FROM appointments WHERE appointment_id = ?', (appointment_id,))
    
    appointment = cursor.fetchone()
    if not appointment:
        conn.close()
        return jsonify({'error': 'Appointment not found or access denied'}), 404
    
    try:
        cursor.execute('DELETE FROM appointments WHERE appointment_id = ?', (appointment_id,))
        conn.commit()
        conn.close()
        
        return jsonify({'success': True, 'message': 'Appointment deleted successfully'})
        
    except Exception as e:
        conn.close()
        return jsonify({'error': f'Failed to delete appointment: {str(e)}'}), 500

@app.route('/api/quick-referral', methods=['POST'])
def create_quick_referral():
    """Create a quick referral using provider code from popup form"""
    try:
        data = request.get_json()
        provider_code = data.get('provider_code', '').upper().strip()
        patient_name = data.get('patient_name', '').strip()
        patient_phone = data.get('patient_phone', '').strip()
        medical_condition = data.get('medical_condition', '').strip()
        urgency_level = data.get('urgency_level', 'normal')
        notes = data.get('notes', '').strip()
        
        # Validation
        if not provider_code or not patient_name:
            return jsonify({'success': False, 'message': 'Provider code and patient name are required'}), 400
        
        if len(provider_code) != 6 or not provider_code.isalnum():
            return jsonify({'success': False, 'message': 'Provider code must be exactly 6 alphanumeric characters'}), 400
        
        conn = sqlite3.connect('sapyyn.db')
        cursor = conn.cursor()
        
        # Find provider by code
        cursor.execute('''
            SELECT pc.user_id, pc.practice_name, u.full_name, pc.provider_type, pc.specialization
            FROM provider_codes pc
            JOIN users u ON pc.user_id = u.id
            WHERE pc.provider_code = ? AND pc.is_active = TRUE
        ''', (provider_code,))
        
        provider = cursor.fetchone()
        
        if not provider:
            conn.close()
            return jsonify({'success': False, 'message': 'Provider code not found or inactive'}), 404
        
        # Verify provider is a dentist or specialist
        if provider[3] not in ['dentist', 'dentist_admin', 'specialist', 'specialist_admin']:
            conn.close()
            return jsonify({'success': False, 'message': 'Provider code is not valid for referrals'}), 400
        
        # Generate referral ID and QR code
        referral_id = str(uuid.uuid4())[:8].upper()
        qr_data = f"Quick Referral\nID: {referral_id}\nPatient: {patient_name}\nProvider: {provider[2]}"
        qr_code = generate_qr_code(qr_data)
        
        # Compile notes
        compiled_notes = f"Quick referral via provider code {provider_code}"
        if patient_phone:
            compiled_notes += f"\nPatient phone: {patient_phone}"
        if notes:
            compiled_notes += f"\nAdditional notes: {notes}"
        
        # Create referral
        cursor.execute('''
            INSERT INTO referrals (
                user_id, referral_id, patient_name, referring_doctor, target_doctor, 
                medical_condition, urgency_level, status, notes, qr_code, created_at
            ) VALUES (?, ?, ?, ?, ?, ?, ?, ?, ?, ?, ?)
        ''', (
            provider[0], referral_id, patient_name, 'Quick Referral', provider[2], 
            medical_condition or 'General consultation', urgency_level, 'pending', 
            compiled_notes, qr_code, datetime.now()
        ))
        
        conn.commit()
        conn.close()
        
        return jsonify({
            'success': True,
            'referral_id': referral_id,
            'provider': {
                'name': provider[2],
                'practice': provider[1],
                'type': provider[3],
                'specialty': provider[4]
            },
            'message': f'Quick referral created successfully to {provider[2]} at {provider[1]}'
        })
        
    except Exception as e:
        app.logger.error(f'Error creating quick referral: {str(e)}')
        return jsonify({'success': False, 'message': 'Internal server error'}), 500

# Messages API endpoints
@app.route('/api/messages', methods=['GET'])
def get_messages():
    """Get messages for the current user"""
    if 'user_id' not in session:
        return jsonify({'error': 'Authentication required'}), 401
    
    try:
        conn = sqlite3.connect('sapyyn.db')
        cursor = conn.cursor()
        
        user_id = session['user_id']
        message_type = request.args.get('type', 'all')  # 'sent', 'received', 'all'
        
        if message_type == 'sent':
            cursor.execute('''
                SELECT m.id, m.subject, m.content, m.message_type, m.referral_id, 
                       m.is_read, m.created_at, u.full_name as recipient_name,
                       u.role as recipient_role
                FROM messages m
                JOIN users u ON m.recipient_id = u.id
                WHERE m.sender_id = ? AND m.is_deleted_by_sender = FALSE
                ORDER BY m.created_at DESC
            ''', (user_id,))
        elif message_type == 'received':
            cursor.execute('''
                SELECT m.id, m.subject, m.content, m.message_type, m.referral_id,
                       m.is_read, m.created_at, u.full_name as sender_name,
                       u.role as sender_role
                FROM messages m
                JOIN users u ON m.sender_id = u.id
                WHERE m.recipient_id = ? AND m.is_deleted_by_recipient = FALSE
                ORDER BY m.created_at DESC
            ''', (user_id,))
        else:  # all messages
            cursor.execute('''
                SELECT m.id, m.subject, m.content, m.message_type, m.referral_id,
                       m.is_read, m.created_at, 
                       CASE WHEN m.sender_id = ? THEN u2.full_name ELSE u1.full_name END as contact_name,
                       CASE WHEN m.sender_id = ? THEN u2.role ELSE u1.role END as contact_role,
                       CASE WHEN m.sender_id = ? THEN 'sent' ELSE 'received' END as direction
                FROM messages m
                JOIN users u1 ON m.sender_id = u1.id
                JOIN users u2 ON m.recipient_id = u2.id
                WHERE (m.sender_id = ? AND m.is_deleted_by_sender = FALSE) 
                   OR (m.recipient_id = ? AND m.is_deleted_by_recipient = FALSE)
                ORDER BY m.created_at DESC
            ''', (user_id, user_id, user_id, user_id, user_id))
        
        messages = cursor.fetchall()
        conn.close()
        
        # Convert to list of dictionaries
        message_list = []
        for msg in messages:
            message_list.append({
                'id': msg[0],
                'subject': msg[1],
                'content': msg[2],
                'message_type': msg[3],
                'referral_id': msg[4],
                'is_read': msg[5],
                'created_at': msg[6],
                'contact_name': msg[7],
                'contact_role': msg[8],
                'direction': msg[9] if len(msg) > 9 else message_type
            })
        
        return jsonify({'success': True, 'messages': message_list})
        
    except Exception as e:
        return jsonify({'success': False, 'error': str(e)}), 500

@app.route('/api/messages', methods=['POST'])
def send_message():
    """Send a new message"""
    if 'user_id' not in session:
        return jsonify({'error': 'Authentication required'}), 401
    
    try:
        data = request.get_json()
        
        # Validate required fields
        required_fields = ['recipient_id', 'subject', 'content']
        for field in required_fields:
            if field not in data or not data[field]:
                return jsonify({'success': False, 'error': f'Missing required field: {field}'}), 400
        
        sender_id = session['user_id']
        recipient_id = data['recipient_id']
        subject = data['subject']
        content = data['content']
        message_type = data.get('message_type', 'general')
        referral_id = data.get('referral_id')
        
        # Verify recipient exists
        conn = sqlite3.connect('sapyyn.db')
        cursor = conn.cursor()
        
        cursor.execute('SELECT id FROM users WHERE id = ?', (recipient_id,))
        if not cursor.fetchone():
            conn.close()
            return jsonify({'success': False, 'error': 'Recipient not found'}), 404
        
        # Insert message
        cursor.execute('''
            INSERT INTO messages (sender_id, recipient_id, subject, content, message_type, referral_id)
            VALUES (?, ?, ?, ?, ?, ?)
        ''', (sender_id, recipient_id, subject, content, message_type, referral_id))
        
        message_id = cursor.lastrowid
        conn.commit()
        conn.close()
        
        return jsonify({'success': True, 'message_id': message_id})
        
    except Exception as e:
        return jsonify({'success': False, 'error': str(e)}), 500

@app.route('/api/messages/<int:message_id>/read', methods=['POST'])
def mark_message_read(message_id):
    """Mark a message as read"""
    if 'user_id' not in session:
        return jsonify({'error': 'Authentication required'}), 401
    
    try:
        user_id = session['user_id']
        
        conn = sqlite3.connect('sapyyn.db')
        cursor = conn.cursor()
        
        # Verify user is the recipient of this message
        cursor.execute('''
            SELECT id FROM messages 
            WHERE id = ? AND recipient_id = ?
        ''', (message_id, user_id))
        
        if not cursor.fetchone():
            conn.close()
            return jsonify({'success': False, 'error': 'Message not found or access denied'}), 404
        
        # Mark as read
        cursor.execute('''
            UPDATE messages 
            SET is_read = TRUE, read_at = CURRENT_TIMESTAMP
            WHERE id = ? AND recipient_id = ?
        ''', (message_id, user_id))
        
        conn.commit()
        conn.close()
        
        return jsonify({'success': True})
        
    except Exception as e:
        return jsonify({'success': False, 'error': str(e)}), 500

@app.route('/api/messages/<int:message_id>', methods=['DELETE'])
def delete_message(message_id):
    """Delete a message (soft delete)"""
    if 'user_id' not in session:
        return jsonify({'error': 'Authentication required'}), 401
    
    try:
        user_id = session['user_id']
        
        conn = sqlite3.connect('sapyyn.db')
        cursor = conn.cursor()
        
        # Check if user is sender or recipient
        cursor.execute('''
            SELECT sender_id, recipient_id FROM messages WHERE id = ?
        ''', (message_id,))
        
        result = cursor.fetchone()
        if not result:
            conn.close()
            return jsonify({'success': False, 'error': 'Message not found'}), 404
        
        sender_id, recipient_id = result
        
        # Soft delete based on user role
        if user_id == sender_id:
            cursor.execute('''
                UPDATE messages SET is_deleted_by_sender = TRUE WHERE id = ?
            ''', (message_id,))
        elif user_id == recipient_id:
            cursor.execute('''
                UPDATE messages SET is_deleted_by_recipient = TRUE WHERE id = ?
            ''', (message_id,))
        else:
            conn.close()
            return jsonify({'success': False, 'error': 'Access denied'}), 403
        
        conn.commit()
        conn.close()
        
        return jsonify({'success': True})
        
    except Exception as e:
        return jsonify({'success': False, 'error': str(e)}), 500

@app.route('/api/users/contacts')
def get_user_contacts():
    """Get list of users that can be messaged"""
    if 'user_id' not in session:
        return jsonify({'error': 'Authentication required'}), 401
    
    try:
        user_id = session['user_id']
        user_role = session.get('role', 'patient')
        
        conn = sqlite3.connect('sapyyn.db')
        cursor = conn.cursor()
        
        # Different contact lists based on user role
        if user_role == 'patient':
            # Patients can message dentists and specialists
            cursor.execute('''
                SELECT id, full_name, role, email 
                FROM users 
                WHERE role IN ('dentist', 'specialist', 'dentist_admin', 'specialist_admin') 
                AND id != ?
                ORDER BY full_name
            ''', (user_id,))
        elif user_role in ['dentist', 'dentist_admin']:
            # Dentists can message patients, specialists, and admins
            cursor.execute('''
                SELECT id, full_name, role, email 
                FROM users 
                WHERE role IN ('patient', 'specialist', 'specialist_admin', 'admin') 
                AND id != ?
                ORDER BY full_name
            ''', (user_id,))
        elif user_role in ['specialist', 'specialist_admin']:
            # Specialists can message patients, dentists, and admins
            cursor.execute('''
                SELECT id, full_name, role, email 
                FROM users 
                WHERE role IN ('patient', 'dentist', 'dentist_admin', 'admin') 
                AND id != ?
                ORDER BY full_name
            ''', (user_id,))
        else:  # admin
            # Admins can message everyone
            cursor.execute('''
                SELECT id, full_name, role, email 
                FROM users 
                WHERE id != ?
                ORDER BY full_name
            ''', (user_id,))
        
        contacts = cursor.fetchall()
        conn.close()
        
        # Convert to list of dictionaries
        contact_list = []
        for contact in contacts:
            contact_list.append({
                'id': contact[0],
                'name': contact[1],
                'role': contact[2],
                'email': contact[3]
            })
        
        return jsonify({'success': True, 'contacts': contact_list})
        
    except Exception as e:
        return jsonify({'success': False, 'error': str(e)}), 500

@app.route('/api/referral/by-code', methods=['POST'])
def create_referral_by_code():
    """Create referral using provider code"""
    data = request.get_json()
    provider_code = data.get('provider_code', '').upper().strip()  # Normalize to uppercase
    patient_name = data.get('patient_name')
    referring_doctor = data.get('referring_doctor', 'Self-referral')
    medical_condition = data.get('medical_condition', '')
    
    if not provider_code or not patient_name:
        return jsonify({'error': 'Provider code and patient name are required'}), 400
    
    # Validate provider code format (6 alphanumeric characters)
    if len(provider_code) != 6 or not provider_code.isalnum():
        return jsonify({'error': 'Provider code must be exactly 6 alphanumeric characters'}), 400
    
    conn = sqlite3.connect('sapyyn.db')
    cursor = conn.cursor()
    
    # Find provider by code
    cursor.execute('''
        SELECT pc.user_id, pc.practice_name, u.full_name, pc.provider_type, pc.specialization
        FROM provider_codes pc
        JOIN users u ON pc.user_id = u.id
        WHERE pc.provider_code = ? AND pc.is_active = TRUE
    ''', (provider_code,))
    
    provider = cursor.fetchone()
    
    if not provider:
        conn.close()
        return jsonify({'error': 'Invalid provider code or provider not found'}), 404
    
    # Verify provider is a dentist or specialist
    if provider[3] not in ['dentist', 'dentist_admin', 'specialist', 'specialist_admin']:
        conn.close()
        return jsonify({'error': 'Provider code is not valid for referrals'}), 400
    
    # Create referral
    referral_id = str(uuid.uuid4())[:8]
    target_doctor = provider[2]  # full_name
    
    cursor.execute('''
        INSERT INTO referrals (user_id, referral_id, patient_name, referring_doctor, target_doctor, medical_condition, status, notes)
        VALUES (?, ?, ?, ?, ?, ?, ?, ?)
    ''', (provider[0], referral_id, patient_name, referring_doctor, target_doctor, medical_condition, 'pending', 
          f'Referral created using provider code {provider_code} for {provider[3]} {provider[4] or "practice"}'))
    
    conn.commit()
    conn.close()
    
    return jsonify({
        'success': True, 
        'referral_id': referral_id,
        'target_doctor': target_doctor,
        'practice_name': provider[1],
        'provider_type': provider[3],
        'specialization': provider[4],
        'message': f'Referral successfully created to {provider[3]} {target_doctor}'
    })

# Stripe Payment Routes

@app.route('/subscribe/<plan_name>')
def subscribe(plan_name):
    """Start subscription process"""
    if 'user_id' not in session:
        flash('Please log in to subscribe.', 'error')
        return redirect(url_for('login'))
    
    conn = sqlite3.connect('sapyyn.db')
    cursor = conn.cursor()
    
    # Get plan details
    cursor.execute('SELECT * FROM subscription_plans WHERE plan_name = ?', (plan_name.title(),))
    plan = cursor.fetchone()
    
    if not plan:
        flash('Invalid subscription plan.', 'error')
        return redirect(url_for('pricing'))
    
    # Check if user already has an active subscription
    cursor.execute('''
        SELECT * FROM user_subscriptions 
        WHERE user_id = ? AND subscription_status = 'active'
    ''', (session['user_id'],))
    
    existing_sub = cursor.fetchone()
    conn.close()
    
    if existing_sub:
        flash('You already have an active subscription.', 'warning')
        return redirect(url_for('dashboard'))
    
    # Start free trial for trial plan
    if plan_name.lower() == 'free trial':
        return start_free_trial(plan)
    
    return render_template('subscribe.html', plan=plan, stripe_key=STRIPE_PUBLISHABLE_KEY)

@app.route('/start-free-trial')
def start_free_trial(plan=None):
    """Start 14-day free trial"""
    if 'user_id' not in session:
        flash('Please log in to start your free trial.', 'error')
        return redirect(url_for('login'))
    
    conn = sqlite3.connect('sapyyn.db')
    cursor = conn.cursor()
    
    if not plan:
        # Get trial plan
        cursor.execute('SELECT * FROM subscription_plans WHERE plan_name = ?', ('Free Trial',))
        plan = cursor.fetchone()
    
    # Get professional plan for auto-renewal
    cursor.execute('SELECT * FROM subscription_plans WHERE plan_name = ?', ('Professional',))
    professional_plan = cursor.fetchone()
    
    # Calculate trial end date (14 days from now)
    trial_end = datetime.now() + timedelta(days=14)
    
    # Create subscription record
    cursor.execute('''
        INSERT INTO user_subscriptions 
        (user_id, plan_id, subscription_status, trial_end_date, end_date, auto_renew)
        VALUES (?, ?, 'trial', ?, ?, TRUE)
    ''', (session['user_id'], plan[0], trial_end, trial_end))
    
    # Generate provider code for the user
    provider_code = create_provider_code(
        session['user_id'], 
        session.get('role', 'dentist'),
        'Trial Practice',
        'General'
    )
    
    conn.commit()
    conn.close()
    
    flash(f'🎉 Your 14-day free trial has started! Your provider code is: {provider_code}', 'success')
    return redirect(url_for('dashboard'))

@app.route('/create-payment-intent', methods=['POST'])
def create_payment_intent():
    """Create Stripe PaymentIntent"""
    if 'user_id' not in session:
        return jsonify({'error': 'Not authenticated'}), 401
    
    try:
        data = request.get_json()
        plan_id = data['plan_id']
        billing_cycle = data.get('billing_cycle', 'monthly')
        
        conn = sqlite3.connect('sapyyn.db')
        cursor = conn.cursor()
        
        # Get plan details
        cursor.execute('SELECT * FROM subscription_plans WHERE id = ?', (plan_id,))
        plan = cursor.fetchone()
        
        if not plan:
            return jsonify({'error': 'Invalid plan'}), 400
        
        # Calculate amount based on billing cycle
        amount = int(plan[3] * 100) if billing_cycle == 'monthly' else int(plan[4] * 100)  # Convert to cents
        
        # Create or retrieve Stripe customer
        cursor.execute('SELECT stripe_customer_id FROM user_subscriptions WHERE user_id = ?', (session['user_id'],))
        existing_customer = cursor.fetchone()
        
        if existing_customer and existing_customer[0]:
            customer_id = existing_customer[0]
        else:
            # Create new Stripe customer
            customer = stripe.Customer.create(
                email=session.get('email'),
                name=session.get('full_name'),
                metadata={'user_id': session['user_id']}
            )
            customer_id = customer.id
        
        # Create PaymentIntent
        intent = stripe.PaymentIntent.create(
            amount=amount,
            currency='usd',
            customer=customer_id,
            metadata={
                'user_id': session['user_id'],
                'plan_id': plan_id,
                'billing_cycle': billing_cycle
            }
        )
        
        conn.close()
        
        return jsonify({
            'client_secret': intent.client_secret,
            'customer_id': customer_id
        })
        
    except Exception as e:
        return jsonify({'error': str(e)}), 500

@app.route('/stripe-webhook', methods=['POST'])
def stripe_webhook():
    """Handle Stripe webhooks"""
    payload = request.get_data()
    sig_header = request.headers.get('Stripe-Signature')
    
    try:
        event = stripe.Webhook.construct_event(
            payload, sig_header, os.environ.get('STRIPE_WEBHOOK_SECRET')
        )
    except ValueError:
        return 'Invalid payload', 400
    except stripe.error.SignatureVerificationError:
        return 'Invalid signature', 400
    
    # Handle the event
    if event['type'] == 'payment_intent.succeeded':
        payment_intent = event['data']['object']
        handle_successful_payment(payment_intent)
    elif event['type'] == 'customer.subscription.updated':
        subscription = event['data']['object']
        handle_subscription_update(subscription)
    elif event['type'] == 'customer.subscription.deleted':
        subscription = event['data']['object']
        handle_subscription_cancellation(subscription)
    
    return 'Success', 200

def handle_successful_payment(payment_intent):
    """Handle successful payment"""
    user_id = payment_intent['metadata']['user_id']
    plan_id = payment_intent['metadata']['plan_id']
    billing_cycle = payment_intent['metadata']['billing_cycle']
    
    conn = sqlite3.connect('sapyyn.db')
    cursor = conn.cursor()
    
    # Update or create subscription
    cursor.execute('''
        INSERT OR REPLACE INTO user_subscriptions 
        (user_id, plan_id, subscription_status, billing_cycle, stripe_customer_id, stripe_payment_method_id)
        VALUES (?, ?, 'active', ?, ?, ?)
    ''', (user_id, plan_id, billing_cycle, payment_intent['customer'], payment_intent['payment_method']))
    
    # Generate provider code if not exists
    cursor.execute('SELECT provider_code FROM provider_codes WHERE user_id = ?', (user_id,))
    if not cursor.fetchone():
        # Get user role
        cursor.execute('SELECT role FROM users WHERE id = ?', (user_id,))
        user_role = cursor.fetchone()[0]
        create_provider_code(user_id, user_role, 'Professional Practice', 'General')
    
    conn.commit()
    conn.close()

def handle_subscription_update(subscription):
    """Handle subscription updates"""
    customer_id = subscription['customer']
    
    conn = sqlite3.connect('sapyyn.db')
    cursor = conn.cursor()
    
    cursor.execute('''
        UPDATE user_subscriptions 
        SET subscription_status = ?, stripe_subscription_id = ?
        WHERE stripe_customer_id = ?
    ''', (subscription['status'], subscription['id'], customer_id))
    
    conn.commit()
    conn.close()

def handle_subscription_cancellation(subscription):
    """Handle subscription cancellation"""
    customer_id = subscription['customer']
    
    conn = sqlite3.connect('sapyyn.db')
    cursor = conn.cursor()
    
    cursor.execute('''
        UPDATE user_subscriptions 
        SET subscription_status = 'cancelled'
        WHERE stripe_customer_id = ?
    ''', (customer_id,))
    
    conn.commit()
    conn.close()




# ============================================================================
# STATIC PAGE ROUTES & NAVIGATION LINKS
# ============================================================================

# Authentication check for static files
@app.before_request
def check_static_auth():
    """Check authentication for protected static HTML files before processing request"""
    if request.endpoint == 'static' and request.path.startswith('/static/') and request.path.endswith('.html'):
        filename = request.path[8:]  # Remove '/static/' prefix
        
        # Remove .html extension for comparison with existing lists
        base_filename = filename
        if base_filename.endswith('.html'):
            base_filename = base_filename[:-5]
        
        # Define protected page categories (reuse from serve_static_page)
        admin_pages = [
            'admin', 'admin-1', 'admin-2', 'admin-3', 'admin-4', 'admin-users', 
            'admin-referrals', 'sapyyn-admin-panel', 'corrected_admin_html',
            'importDentists', 'importPatients', 'importSpecialist', 'users', 'roles'
        ]
        
        portal_pages = [
            'Dashboard', 'Patient Referral', 'Patient Referrral Admin portal',
            'Patient Referrral Admin', 'Referral History', 'Track Referral',
            'Medical Updates', 'portal-referrals', 'portal-signup',
            'portal_integrations', 'portal_messaging', 'portal_settings',
            'patient', 'dentist', 'specialist', 'sapyyn-portal',
            'sapyyn_unified_portal', 'sapyyn_unified_portal (1)', 'sapyyn_unified_portal (2)',
            'updated_portal_rewards', 'appointments', 'forms', 'referrals',
            'referrals_page', 'referrals_page (1)', 'rewards', 'redeem list'
        ]
        
        # Check if this is a protected admin page
        if base_filename in admin_pages:
            if 'user_id' not in session or session.get('role') not in ['admin', 'dentist_admin', 'specialist_admin']:
                flash('Access denied. Administrator privileges required.', 'error')
                return redirect(url_for('login'))
        
        # Check if this is a protected portal page
        elif base_filename in portal_pages:
            if 'user_id' not in session:
                flash('Please log in to access portal pages.', 'error')
                return redirect(url_for('login'))


@app.route('/static/<path:filename>')
def serve_static_with_auth_check(filename):
    """Serve static files with authentication checks for portal/admin HTML files"""
    
    # Only apply authentication checks to HTML files
    if filename.endswith('.html'):
        from urllib.parse import unquote
        base_filename = unquote(filename)
        
        # Remove .html extension for comparison with existing lists
        if base_filename.endswith('.html'):
            base_filename = base_filename[:-5]
        
        # Define protected page categories (reuse from serve_static_page)
        admin_pages = [
            'admin', 'admin-1', 'admin-2', 'admin-3', 'admin-4', 'admin-users', 
            'admin-referrals', 'sapyyn-admin-panel', 'corrected_admin_html',
            'importDentists', 'importPatients', 'importSpecialist', 'users', 'roles'
        ]
        
        portal_pages = [
            'Dashboard', 'Patient Referral', 'Patient Referrral Admin portal',
            'Patient Referrral Admin', 'Referral History', 'Track Referral',
            'Medical Updates', 'portal-referrals', 'portal-signup',
            'portal_integrations', 'portal_messaging', 'portal_settings',
            'patient', 'dentist', 'specialist', 'sapyyn-portal',
            'sapyyn_unified_portal', 'sapyyn_unified_portal (1)', 'sapyyn_unified_portal (2)',
            'updated_portal_rewards', 'appointments', 'forms', 'referrals',
            'referrals_page', 'referrals_page (1)', 'rewards', 'redeem list'
        ]
        
        # Check if this is a protected admin page
        if base_filename in admin_pages:
            if 'user_id' not in session or session.get('role') not in ['admin', 'dentist_admin', 'specialist_admin']:
                flash('Access denied. Administrator privileges required.', 'error')
                return redirect(url_for('login'))
        
        # Check if this is a protected portal page
        elif base_filename in portal_pages:
            if 'user_id' not in session:
                flash('Please log in to access portal pages.', 'error')
                return redirect(url_for('login'))
    
    # Serve the static file from the static directory
    return send_from_directory('static', filename)


@app.route('/static-pages/<path:filename>')
def serve_static_page(filename):
    """Serve static HTML pages with authentication checks"""
    from urllib.parse import unquote
    filename = unquote(filename)
    if filename.endswith('.html'):
        filename = filename[:-5]
    public_pages = [
        'about_page', 'pricing_page', 'resources_page', 'contact', 'contact-us',
        'blog', 'blog-article', 'case studies', 'educational content',

        'training and support', 'how to guide', 'short video', 'newsletter',
        'surgical-instruction', 'surgical-instruction-page', 'pre op consultation',
        'co_marketing', 'getstarted_page', 'resources'
    ]
    admin_pages = [
        'admin', 'admin-1', 'admin-2', 'admin-3', 'admin-4', 'admin-users', 
        'admin-referrals', 'sapyyn-admin-panel', 'corrected_admin_html',
        'importDentists', 'importPatients', 'importSpecialist', 'users', 'roles'
    ]
    portal_pages = [
        'Dashboard', 'Patient Referral', 'Patient Referrral Admin portal',
        'Patient Referrral Admin', 'Referral History', 'Track Referral',
        'Medical Updates', 'portal-referrals', 'portal-signup',
        'portal_integrations', 'portal_messaging', 'portal_settings',
        'patient', 'dentist', 'specialist', 'sapyyn-portal',
        'sapyyn_unified_portal', 'sapyyn_unified_portal (1)', 'sapyyn_unified_portal (2)',
        'updated_portal_rewards', 'appointments', 'forms', 'referrals',
        'referrals_page', 'referrals_page (1)', 'rewards', 'redeem list'
    ]
    static_file_path = os.path.join('static', f'{filename}.html')
    if not os.path.exists(static_file_path):
        return render_template('404.html'), 404
    if filename in admin_pages:
        if 'user_id' not in session or session.get('role') not in ['admin', 'dentist_admin', 'specialist_admin']:
            flash('Access denied. Administrator privileges required.', 'error')
            return redirect(url_for('login'))
    elif filename in portal_pages:
        if 'user_id' not in session:
            flash('Please log in to access portal pages.', 'error')
            return redirect(url_for('login'))
    return send_from_directory('static', f'{filename}.html')

@app.route('/about')
def about():
    """About page route"""
    return redirect(url_for('serve_static_page', filename='about_page'))

@app.route('/resources')
def resources():
    """Resources page route"""
    return redirect(url_for('serve_static_page', filename='resources_page'))

@app.route('/contact')
def contact():
    """Contact page route"""
    return redirect(url_for('serve_static_page', filename='contact'))

@app.route('/blog')
def blog():
    """Blog page route"""
    return redirect(url_for('serve_static_page', filename='blog'))

@app.route('/training')
def training():
    """Training and support page route"""
    return redirect(url_for('serve_static_page', filename='training and support'))

@app.route('/surgical-instructions')
def surgical_instructions():
    """Surgical instructions page route"""
    return redirect(url_for('serve_static_page', filename='surgical-instruction'))

@app.route('/admin-panel')
def admin_panel():
    """Admin panel page route"""
    if 'user_id' not in session or session.get('role') not in ['admin', 'dentist_admin', 'specialist_admin']:
        flash('Access denied. Administrator privileges required.', 'error')
        return redirect(url_for('login'))
    return redirect(url_for('serve_static_page', filename='admin'))

@app.route('/referral-history')
def referral_history():
    """Referral history page route"""
    if 'user_id' not in session:
        flash('Please log in to view referral history.', 'error')
        return redirect(url_for('login'))
    return redirect(url_for('serve_static_page', filename='Referral History'))

@app.route('/track-referral')
def track_referral_page():
    """Track referral page route"""
    if 'user_id' not in session:
        flash('Please log in to track referrals.', 'error')
        return redirect(url_for('login'))
    return redirect(url_for('serve_static_page', filename='Track Referral'))

@app.route('/appointments')
def appointments():
    """Legacy appointments page route.

    This endpoint previously served a static appointments page.  It now simply
    redirects authenticated users to the new dynamic appointments portal and
    unauthenticated users to the login page.
    """
    if 'user_id' not in session:
        flash('Please log in to view appointments.', 'error')
        return redirect(url_for('login'))
    # Redirect logged in users to the new appointments portal
    return redirect(url_for('portal_appointments'))

@app.route('/find-provider')
def find_provider():
    """Find provider page - search our network"""
    return render_template('find_provider.html')

@app.route('/portal')
def portal():
    """Main portal page with all key functionalities"""
    return send_from_directory('.', 'sapyyn_portal.html')

@app.route('/portal-dashboard')
def portal_dashboard():
    """Portal dashboard route based on user role"""
    if 'user_id' not in session:
        flash('Please log in to access the portal.', 'error')
        return redirect(url_for('login'))
    role = session.get('role', 'patient')
    if role in ['admin', 'dentist_admin', 'specialist_admin']:
        return redirect(url_for('serve_static_page', filename='admin'))
    elif role in ['dentist']:
        return redirect(url_for('serve_static_page', filename='dentist'))
    elif role in ['specialist']:
        return redirect(url_for('serve_static_page', filename='specialist'))
    else:
        return redirect(url_for('serve_static_page', filename='patient'))

# Additional navigation routes from copilot branch not covered above
@app.route('/original')
def original_page():
    """Serve the original static index.html page for comparison"""
    return send_from_directory('.', 'index.html')


@app.route('/referrals')
def referrals():
    """Referrals page - redirect to dashboard for logged in users"""
    if 'user_id' in session:
        return redirect(url_for('dashboard'))
    return redirect(url_for('login'))


@app.route('/surgicalInstruction')
def surgical_instruction():
    """Surgical instruction page (legacy route)"""
    return send_from_directory('static', 'surgical-instruction-page.html')

@app.route('/casestudies')
def case_studies():
    """Case studies page"""
    return render_template('case_studies.html')

@app.route('/portal-1.html')
def portal_1():
    """Role-based portal-1 page with user-specific content"""
    if 'user_id' not in session:
        flash('Please log in to access the portal.', 'error')
        return redirect(url_for('login'))
    
    # Get user information from database for more complete session data
    conn = sqlite3.connect('sapyyn.db')
    cursor = conn.cursor()
    cursor.execute('SELECT id, username, full_name, role FROM users WHERE id = ?', (session['user_id'],))
    user = cursor.fetchone()
    conn.close()
    
    if not user:
        flash('User not found. Please log in again.', 'error')
        session.clear()
        return redirect(url_for('login'))
    
    # Update session with complete user data
    session['username'] = user[1]
    session['full_name'] = user[2]
    session['role'] = user[3]
    
    # Render role-specific portal-1 template
    return render_template('portal-1.html')

@app.route('/tutorials')
def tutorials():
    """Tutorials page"""
    return render_template('tutorials.html')

@app.route('/howtoguides')
def how_to_guides():
    """How-to guides page"""
    return render_template('how_to_guides.html')

@app.route('/loyaltyrewards')
def loyalty_rewards():
    """Loyalty rewards page - redirect to rewards dashboard"""

    return redirect(url_for('rewards_dashboard'))

@app.route('/fraud-admin')
def fraud_admin():
    """Fraud detection administration dashboard"""
    if 'user_id' not in session:
        return redirect(url_for('login'))
    
    # Check admin privileges  
    conn = sqlite3.connect('sapyyn.db')
    cursor = conn.cursor()
    cursor.execute('SELECT role FROM users WHERE id = ?', (session['user_id'],))
    user_role = cursor.fetchone()[0]
    
    if user_role not in ['admin']:
        flash('Access denied. Admin privileges required.', 'error')
        return redirect(url_for('dashboard'))
    
    # Get fraud statistics
    cursor.execute('SELECT COUNT(*) FROM fraud_scores WHERE fraud_score >= 50')
    high_risk_count = cursor.fetchone()[0]
    
    cursor.execute('SELECT COUNT(*) FROM fraud_scores WHERE fraud_score >= 25 AND fraud_score < 50')
    medium_risk_count = cursor.fetchone()[0]
    
    cursor.execute('SELECT COUNT(*) FROM users WHERE is_paused = 1')
    paused_users_count = cursor.fetchone()[0]
    
    cursor.execute('SELECT COUNT(*) FROM duplicate_detections WHERE detected_at > datetime("now", "-24 hours")')
    recent_duplicates = cursor.fetchone()[0]
    
    # Get recent high fraud scores
    cursor.execute('''
        SELECT fs.*, u.username, u.email, u.full_name
        FROM fraud_scores fs
        JOIN users u ON fs.user_id = u.id
        WHERE fs.fraud_score >= 25
        ORDER BY fs.created_at DESC
        LIMIT 20
    ''')
    high_fraud_users = cursor.fetchall()
    
    # Get duplicate detection summary
    cursor.execute('''
        SELECT detection_type, COUNT(*) as count
        FROM duplicate_detections
        WHERE detected_at > datetime("now", "-7 days")
        GROUP BY detection_type
    ''')
    duplicate_stats = cursor.fetchall()
    
    # Get device fingerprint sharing
    cursor.execute('''
        SELECT fingerprint_hash, user_count, last_seen
        FROM device_fingerprints
        WHERE user_count > 1
        ORDER BY user_count DESC
        LIMIT 10
    ''')
    shared_devices = cursor.fetchall()
    
    conn.close()
    
    return render_template('fraud_admin.html',
        high_risk_count=high_risk_count,
        medium_risk_count=medium_risk_count,
        paused_users_count=paused_users_count,
        recent_duplicates=recent_duplicates,
        high_fraud_users=high_fraud_users,
        duplicate_stats=duplicate_stats,
        shared_devices=shared_devices
    )

@app.route('/fraud-admin/user/<int:user_id>/unpause', methods=['POST'])
def unpause_user(user_id):
    """Unpause a user after admin review"""
    if 'user_id' not in session:
        return jsonify({'success': False, 'message': 'Not authenticated'}), 401
    
    # Check admin privileges
    conn = sqlite3.connect('sapyyn.db')
    cursor = conn.cursor()
    cursor.execute('SELECT role FROM users WHERE id = ?', (session['user_id'],))
    user_role = cursor.fetchone()[0]
    
    if user_role not in ['admin']:
        return jsonify({'success': False, 'message': 'Admin privileges required'}), 403
    
    # Unpause user and reset fraud score
    cursor.execute('''
        UPDATE users SET is_paused = 0, fraud_score = 0 WHERE id = ?
    ''', (user_id,))
    
    # Log admin action
    cursor.execute('SELECT username FROM users WHERE id = ?', (user_id,))
    username = cursor.fetchone()[0]
    
    log_audit_action(session['user_id'], 'admin_unpause_user', 'user', user_id,
                    f'Admin unpaused user: {username}',
                    request.environ.get('HTTP_X_FORWARDED_FOR', request.environ.get('REMOTE_ADDR', '')),
                    request.headers.get('User-Agent', ''))
    
    conn.commit()
    conn.close()
    
    return jsonify({'success': True, 'message': 'User unpaused successfully'})

@app.route('/fraud-admin/fraud-scores')
def fraud_scores_api():
    """API endpoint for fraud scores data"""
    if 'user_id' not in session:
        return jsonify({'error': 'Not authenticated'}), 401
    
    # Check admin privileges
    conn = sqlite3.connect('sapyyn.db')
    cursor = conn.cursor()
    cursor.execute('SELECT role FROM users WHERE id = ?', (session['user_id'],))
    user_role = cursor.fetchone()[0]
    
    if user_role not in ['admin']:
        return jsonify({'error': 'Admin privileges required'}), 403
    
    # Get fraud score distribution
    cursor.execute('''
        SELECT 
            CASE 
                WHEN fraud_score >= 50 THEN 'High (50+)'
                WHEN fraud_score >= 25 THEN 'Medium (25-49)'
                WHEN fraud_score > 0 THEN 'Low (1-24)'
                ELSE 'Clean (0)'
            END as risk_category,
            COUNT(*) as count
        FROM users
        GROUP BY risk_category
    ''')
    distribution = cursor.fetchall()
    
    conn.close()
    
    return jsonify({
        'distribution': [{'category': row[0], 'count': row[1]} for row in distribution]
    })

@app.route('/hipaa')
def hipaa():
    """HIPAA compliance page"""
    return render_template('hipaa.html')

@app.route('/privacy')
def privacy():
    """Privacy policy page"""
    return render_template('privacy.html')

@app.route('/terms')
def terms():
    """Terms of service page"""
    return render_template('terms.html')

@app.route('/faq')
def faq():
    """FAQ page"""
    return render_template('faq.html')

@app.route('/connectproviders')
def connect_providers():
    """Connect providers page - redirect to appropriate portal"""
    if 'user_id' in session:
        user_role = session.get('role', 'patient')
        if user_role == 'dentist':

            return redirect(url_for('dentist_portal'))
        elif user_role == 'specialist':
            return redirect(url_for('specialist_portal'))
        else:
            return redirect(url_for('patient_portal'))
    return redirect(url_for('login'))

@app.route('/sendpatientdocuments')
def send_patient_documents():
    """Send patient documents page - redirect to upload"""
    if 'user_id' in session:
        return redirect(url_for('upload_file'))
    return redirect(url_for('login'))


@app.route('/api/feedback', methods=['POST'])
def submit_feedback():
    """Submit user feedback for UX optimization"""
    try:
        feedback_data = request.get_json()
        
        if not feedback_data:
            return jsonify({'error': 'No feedback data provided'}), 400
        
        # Add server-side data
        feedback_data['server_timestamp'] = datetime.now().isoformat()
        feedback_data['ip_address'] = request.remote_addr
        feedback_data['user_id'] = session.get('user_id')
        feedback_data['user_role'] = session.get('role')
        
        # Save to database
        conn = sqlite3.connect('sapyyn.db')
        cursor = conn.cursor()
        
        # Create feedback table if it doesn't exist
        cursor.execute('''
            CREATE TABLE IF NOT EXISTS user_feedback (
                id INTEGER PRIMARY KEY AUTOINCREMENT,
                user_id INTEGER,
                visit_purpose TEXT,
                ease_of_use TEXT,
                confusion_feedback TEXT,
                nps_score INTEGER,
                additional_comments TEXT,
                contact_email TEXT,
                page_url TEXT,
                page_title TEXT,
                timestamp TEXT,
                server_timestamp TEXT,
                ip_address TEXT,
                user_agent TEXT,
                screen_resolution TEXT,
                session_duration INTEGER,
                user_role TEXT,
                created_at TIMESTAMP DEFAULT CURRENT_TIMESTAMP
            )
        ''')
        
        # Insert feedback
        cursor.execute('''
            INSERT INTO user_feedback (
                user_id, visit_purpose, ease_of_use, confusion_feedback, nps_score,
                additional_comments, contact_email, page_url, page_title, timestamp,
                server_timestamp, ip_address, user_agent, screen_resolution,
                session_duration, user_role
            ) VALUES (?, ?, ?, ?, ?, ?, ?, ?, ?, ?, ?, ?, ?, ?, ?, ?)
        ''', (
            feedback_data.get('user_id'),
            feedback_data.get('visit_purpose'),
            feedback_data.get('ease_of_use'),
            feedback_data.get('confusion_feedback'),
            feedback_data.get('nps_score'),
            feedback_data.get('additional_comments'),
            feedback_data.get('contact_email'),
            feedback_data.get('page_url'),
            feedback_data.get('page_title'),
            feedback_data.get('timestamp'),
            feedback_data.get('server_timestamp'),
            feedback_data.get('ip_address'),
            feedback_data.get('user_agent'),
            feedback_data.get('screen_resolution'),
            feedback_data.get('session_duration'),
            feedback_data.get('user_role')
        ))
        
        conn.commit()
        conn.close()
        
        # Track feedback submission in analytics
        if ANALYTICS_CONFIG['ENABLE_ANALYTICS']:
            # You could send this to external analytics services here
            pass
        
        return jsonify({'success': True, 'message': 'Feedback submitted successfully'})
        
    except Exception as e:
        app.logger.error(f'Error submitting feedback: {str(e)}')
        return jsonify({'error': 'Internal server error'}), 500

@app.route('/newsletter_subscribe', methods=['POST'])
def newsletter_subscribe():
    """Handle newsletter subscription"""
    try:
        name = request.form.get('name', '')
        email = request.form.get('email', '')
        user_type = request.form.get('userType', '')
        
        if not email:
            return jsonify({'success': False, 'message': 'Email is required'}), 400
        
        # Store newsletter subscription (you can add to database if needed)
        # For now, just return success
        flash(f'Thank you for subscribing to our newsletter, {name}!', 'success')
        return jsonify({'success': True, 'message': 'Subscription successful'})
    except Exception as e:
        return jsonify({'success': False, 'message': 'Subscription failed'}), 500

@app.route('/api/analytics/stats')
def analytics_stats():
    """Get analytics statistics for admin dashboard"""
    if 'user_id' not in session or session.get('role') not in ['admin', 'dentist_admin', 'specialist_admin']:
        return jsonify({'error': 'Unauthorized'}), 403
    
    try:
        days = request.args.get('days', 30, type=int)
        
        conn = sqlite3.connect('sapyyn.db')
        cursor = conn.cursor()
        
        # Get feedback stats by purpose
        cursor.execute('''
            SELECT 
                visit_purpose,
                COUNT(*) as purpose_count
            FROM user_feedback 
            WHERE created_at >= date('now', '-{} days')
            GROUP BY visit_purpose
            ORDER BY purpose_count DESC
        '''.format(days))
        feedback_stats = cursor.fetchall()
        
        # Get overall stats
        cursor.execute('''
            SELECT 
                COUNT(*) as total_feedback,
                AVG(CASE WHEN nps_score IS NOT NULL THEN nps_score END) as avg_nps,
                AVG(CASE 
                    WHEN ease_of_use = 'very_easy' THEN 5
                    WHEN ease_of_use = 'easy' THEN 4
                    WHEN ease_of_use = 'neutral' THEN 3
                    WHEN ease_of_use = 'difficult' THEN 2
                    WHEN ease_of_use = 'very_difficult' THEN 1
                    ELSE NULL
                END) as avg_ease_score,
                COUNT(DISTINCT CASE WHEN user_id IS NOT NULL THEN user_id 
                     ELSE ip_address END) as unique_users
            FROM user_feedback 
            WHERE created_at >= date('now', '-{} days')
        '''.format(days))
        user_stats = cursor.fetchone()
        
        # Get recent feedback for table
        cursor.execute('''
            SELECT id, visit_purpose, ease_of_use, nps_score, confusion_feedback, 
                   additional_comments, page_url, created_at, user_role
            FROM user_feedback 
            WHERE created_at >= date('now', '-{} days')
            ORDER BY created_at DESC
            LIMIT 20
        '''.format(days))
        recent_feedback_raw = cursor.fetchall()
        
        # Convert recent feedback to dictionaries
        columns = [description[0] for description in cursor.description]
        recent_feedback = [dict(zip(columns, row)) for row in recent_feedback_raw]
        
        # Get ease of use distribution
        cursor.execute('''
            SELECT ease_of_use, COUNT(*) as count
            FROM user_feedback 
            WHERE created_at >= date('now', '-{} days')
            AND ease_of_use IS NOT NULL
            GROUP BY ease_of_use
        '''.format(days))
        ease_distribution = cursor.fetchall()
        
        conn.close()
        
        return jsonify({
            'feedback_stats': feedback_stats,
            'user_stats': user_stats,
            'recent_feedback': recent_feedback,
            'ease_distribution': ease_distribution,
            'period': f'last_{days}_days'
        })
        
    except Exception as e:
        app.logger.error(f'Error getting analytics stats: {str(e)}')
        return jsonify({'error': 'Internal server error'}), 500

@app.route('/admin/analytics')
def analytics_dashboard():
    """Analytics dashboard for administrators"""
    if 'user_id' not in session or session.get('role') not in ['admin', 'dentist_admin', 'specialist_admin']:
        flash('Access denied. Administrator privileges required.', 'error')
        return redirect(url_for('login'))
    
    return render_template('analytics_dashboard.html')


@app.route('/analytics/referrals')
@require_roles(['admin', 'dentist_admin', 'specialist_admin'])
def analytics_referrals():
    """Display referral conversion metrics and cost‑per‑acquisition.

    Administrators can access this endpoint to see high level statistics
    summarising referral performance.  Conversions are defined as referrals
    that have been accepted or completed.  The cost per acquisition (CPA) is
    calculated as the total actual value of converted referrals divided by the
    number of conversions.  If no conversions exist the CPA is zero.  The
    results are passed to a dedicated template for display.
    """
    conn = sqlite3.connect('sapyyn.db')
    cursor = conn.cursor()
    # Total number of referrals
    cursor.execute('SELECT COUNT(*) FROM referrals')
    total_referrals = cursor.fetchone()[0] or 0
    # Count of converted referrals (accepted or completed)
    cursor.execute("SELECT COUNT(*) FROM referrals WHERE status IN ('accepted', 'completed')")
    conversions = cursor.fetchone()[0] or 0
    # Sum of actual_value for converted referrals
    cursor.execute("SELECT SUM(COALESCE(actual_value, 0)) FROM referrals WHERE status IN ('accepted', 'completed')")
    total_value = cursor.fetchone()[0] or 0.0
    conn.close()
    # Compute CPA
    cpa = (total_value / conversions) if conversions else 0.0
    return render_template('analytics_referrals.html',
                           total_referrals=total_referrals,
                           conversions=conversions,
                           total_value=total_value,
                           cpa=cpa)

@app.route('/api/feedback/<int:feedback_id>')
def get_feedback_detail(feedback_id):
    """Get detailed feedback information"""
    if 'user_id' not in session or session.get('role') not in ['admin', 'dentist_admin', 'specialist_admin']:
        return jsonify({'error': 'Unauthorized'}), 403
    
    try:
        conn = sqlite3.connect('sapyyn.db')
        cursor = conn.cursor()
        
        cursor.execute('''
            SELECT * FROM user_feedback WHERE id = ?
        ''', (feedback_id,))
        
        feedback = cursor.fetchone()
        conn.close()
        
        if not feedback:
            return jsonify({'error': 'Feedback not found'}), 404
        
        # Convert to dictionary
        columns = [description[0] for description in cursor.description]
        feedback_dict = dict(zip(columns, feedback))
        
        return jsonify(feedback_dict)
        
    except Exception as e:
        app.logger.error(f'Error getting feedback detail: {str(e)}')
        return jsonify({'error': 'Internal server error'}), 500

@app.route('/api/feedback/export')
def export_feedback():
    """Export feedback data as CSV"""
    if 'user_id' not in session or session.get('role') not in ['admin', 'dentist_admin', 'specialist_admin']:
        return jsonify({'error': 'Unauthorized'}), 403
    
    try:
        days = request.args.get('days', 30, type=int)
        
        conn = sqlite3.connect('sapyyn.db')
        cursor = conn.cursor()
        
        cursor.execute('''
            SELECT * FROM user_feedback 
            WHERE created_at >= date('now', '-{} days')
            ORDER BY created_at DESC
        '''.format(days))
        
        feedback_data = cursor.fetchall()
        columns = [description[0] for description in cursor.description]
        conn.close()
        
        # Create CSV response
        from io import StringIO
        import csv
        
        output = StringIO()
        writer = csv.writer(output)
        
        # Write header
        writer.writerow(columns)
        
        # Write data
        for row in feedback_data:
            writer.writerow(row)
        
        output.seek(0)
        
        from flask import Response
        return Response(
            output.getvalue(),
            mimetype='text/csv',
            headers={'Content-Disposition': f'attachment; filename=feedback_export_{days}days.csv'}
        )
        
    except Exception as e:
        app.logger.error(f'Error exporting feedback: {str(e)}')
        return jsonify({'error': 'Internal server error'}), 500

@app.errorhandler(404)
def page_not_found(e):
    """Render custom 404 page"""
    return render_template('404.html'), 404


# ---------------------------------------------------------------------------
# Appointments Portal
#
# These routes power the appointments functionality of the portal.  Patients can
# create new appointments with providers, providers can manage appointments
# scheduled with them, and administrators have a global view.  The route
# '/portal/appointments' handles listing and creation.  Additional endpoints
# support updating and deleting appointments.  Access control is enforced via
# the require_roles decorator and additional checks within each handler.

@app.route('/portal/appointments', methods=['GET', 'POST'])
@require_roles(['patient', 'dentist', 'specialist', 'dentist_admin', 'specialist_admin', 'admin'])
def portal_appointments():
    """List appointments and handle creation of new appointments.

    - Patients can view their upcoming and past appointments and schedule
      additional ones with a chosen provider.
    - Providers (dentists and specialists) see appointments where they are the
      provider.
    - Administrators see all appointments.

    For POST requests, only patients are allowed to create new appointments.
    The form must provide 'provider_id', 'appointment_date_time', optional
    'type' and 'notes'.  Upon successful creation an email notification is
    logged via send_email().
    """
    user_id = session.get('user_id')
    user_role = session.get('role')

    conn = sqlite3.connect('sapyyn.db')
    cursor = conn.cursor()
    # Make results return tuples instead of Row objects for simplicity
    # (if row_factory is set globally, this can be removed).

    # Handle creation
    if request.method == 'POST':
        action = request.form.get('action', 'create')
        # Only allow patients to create appointments
        if action == 'create' and user_role == 'patient':
            provider_id = request.form.get('provider_id')
            appointment_dt = request.form.get('appointment_date_time')
            appointment_type = request.form.get('type')
            notes = request.form.get('notes')
            if not provider_id or not appointment_dt:
                flash('Provider and appointment date/time are required.', 'error')
            else:
                try:
                    cursor.execute('''
                        INSERT INTO appointments (user_id, provider_id, appointment_date_time, appointment_type, notes, status)
                        VALUES (?, ?, ?, ?, ?, 'scheduled')
                    ''', (user_id, provider_id, appointment_dt, appointment_type, notes))
                    conn.commit()
                    # Notify provider and admin via email (stubbed)
                    try:
                        # Fetch provider email
                        cursor.execute('SELECT email, full_name FROM users WHERE id = ?', (provider_id,))
                        provider_info = cursor.fetchone()
                        provider_email = provider_info[0] if provider_info else None
                        provider_name = provider_info[1] if provider_info else 'Provider'
                        patient_name = session.get('full_name', 'Patient')
                        email_subject = 'New Appointment Scheduled'
                        email_message = f"An appointment has been scheduled by {patient_name} with you on {appointment_dt}."
                        if provider_email:
                            send_email(provider_email, email_subject, email_message)
                        # Also notify administrators (all dentist_admin, specialist_admin and admin users)
                        cursor.execute("SELECT email FROM users WHERE role IN ('admin','dentist_admin','specialist_admin')")
                        admin_emails = cursor.fetchall()
                        for admin_email in admin_emails:
                            send_email(admin_email[0], email_subject, f"{patient_name} booked an appointment with {provider_name} on {appointment_dt}.")
                    except Exception as e:
                        app.logger.warning(f'Could not send appointment notification: {e}')
                    flash('Appointment scheduled successfully!', 'success')
                    return redirect(url_for('portal_appointments'))
                except Exception as e:
                    conn.rollback()
                    app.logger.error(f'Error scheduling appointment: {e}')
                    flash('An error occurred while scheduling the appointment.', 'error')
        else:
            flash('You are not authorized to perform this action.', 'error')
            return redirect(url_for('portal_appointments'))

    # GET request: fetch appointments based on role
    appointments = []
    providers = []
    try:
        if user_role == 'patient':
            # List appointments for the patient
            cursor.execute('''
                SELECT a.id, a.appointment_date_time, a.appointment_type, a.notes, a.status, u.full_name AS provider_name
                FROM appointments a
                JOIN users u ON a.provider_id = u.id
                WHERE a.user_id = ?
                ORDER BY a.appointment_date_time DESC
            ''', (user_id,))
            appointments = cursor.fetchall()
            # Providers list for booking
            cursor.execute("SELECT id, full_name FROM users WHERE role IN ('dentist','specialist','dentist_admin','specialist_admin')")
            providers = cursor.fetchall()
            template = 'portal/appointments_patient.html'
        elif user_role in ['dentist', 'specialist', 'dentist_admin', 'specialist_admin']:
            # Provider view: show appointments where this user is the provider
            cursor.execute('''
                SELECT a.id, a.appointment_date_time, a.appointment_type, a.notes, a.status, u.full_name AS patient_name
                FROM appointments a
                JOIN users u ON a.user_id = u.id
                WHERE a.provider_id = ?
                ORDER BY a.appointment_date_time DESC
            ''', (user_id,))
            appointments = cursor.fetchall()
            template = 'portal/appointments_dentist.html'
        else:
            # Admin view: show all appointments
            cursor.execute('''
                SELECT a.id, a.appointment_date_time, a.appointment_type, a.notes, a.status,
                       p.full_name AS patient_name, d.full_name AS provider_name
                FROM appointments a
                JOIN users p ON a.user_id = p.id
                JOIN users d ON a.provider_id = d.id
                ORDER BY a.appointment_date_time DESC
            ''')
            appointments = cursor.fetchall()
            template = 'portal/appointments_admin.html'
    except Exception as e:
        app.logger.error(f'Error loading appointments: {e}')
        flash('An error occurred while loading appointments.', 'error')
    finally:
        # Still open connection here? connection is closed after we compute unread notifications below
        pass

    # Determine unread notifications for the logged-in user
    try:
        # Re-open connection if closed earlier
        if conn:
            pass
    except NameError:
        # Shouldn't happen
        conn = sqlite3.connect('sapyyn.db')
        cursor = conn.cursor()
    try:
        cursor.execute('''
            SELECT COUNT(*) FROM messages
            WHERE recipient_id = ? AND is_read = 0 AND is_deleted_by_recipient = 0
        ''', (user_id,))
        unread_count = cursor.fetchone()[0] or 0
        unread_notifications = True if unread_count > 0 else False
    except Exception:
        unread_notifications = False
    finally:
        try:
            conn.close()
        except Exception:
            pass

    # Render the appropriate template with active nav and notifications
    return render_template(template, appointments=appointments, providers=providers,
                           active='appointments', unread_notifications=unread_notifications)


@app.route('/portal/appointments/<int:appointment_id>/update', methods=['POST'])
@require_roles(['dentist', 'specialist', 'dentist_admin', 'specialist_admin', 'admin'])
<<<<<<< HEAD
def update_portal_appointment(appointment_id: int):
=======
def update_appointment_portal(appointment_id: int):
>>>>>>> 469d7d1c
    """Update an existing appointment's status or notes.

    Providers and administrators can update the status and notes of an
    appointment.  The form should submit a 'status' value and optionally
    'notes'.  After updating the record the user is redirected back to
    the appointments page.
    """
    new_status = request.form.get('status')
    new_notes = request.form.get('notes')
    if not new_status and not new_notes:
        flash('No changes submitted.', 'info')
        return redirect(url_for('portal_appointments'))

    conn = sqlite3.connect('sapyyn.db')
    cursor = conn.cursor()
    try:
        # Only allow update on appointments where the logged‑in user is the provider,
        # or the user is an administrator
        user_id = session.get('user_id')
        user_role = session.get('role')
        if user_role not in ['admin', 'dentist_admin', 'specialist_admin']:
            cursor.execute('SELECT provider_id FROM appointments WHERE id = ?', (appointment_id,))
            row = cursor.fetchone()
            if not row or row[0] != user_id:
                conn.close()
                flash('You do not have permission to update this appointment.', 'error')
                return redirect(url_for('portal_appointments'))
        # Build the update statement dynamically
        fields = []
        params = []
        if new_status:
            fields.append('status = ?')
            params.append(new_status)
        if new_notes is not None:
            fields.append('notes = ?')
            params.append(new_notes)
        params.append(appointment_id)
        cursor.execute(f"UPDATE appointments SET {', '.join(fields)}, updated_at = CURRENT_TIMESTAMP WHERE id = ?", params)
        conn.commit()
        flash('Appointment updated successfully.', 'success')
    except Exception as e:
        conn.rollback()
        app.logger.error(f'Error updating appointment: {e}')
        flash('An error occurred while updating the appointment.', 'error')
    finally:
        conn.close()
    return redirect(url_for('portal_appointments'))


@app.route('/portal/appointments/<int:appointment_id>/delete', methods=['POST'])
@require_roles(['patient', 'admin', 'dentist_admin', 'specialist_admin'])
<<<<<<< HEAD
def delete_portal_appointment(appointment_id: int):
=======
def delete_appointment_portal(appointment_id: int):
>>>>>>> 469d7d1c
    """Delete (cancel) an appointment.

    Patients can cancel their own appointments; administrators can delete any
    appointment.  If a patient attempts to delete an appointment that they do
    not own, an error is shown.  After deletion the user is redirected
    back to the appointments page.
    """
    conn = sqlite3.connect('sapyyn.db')
    cursor = conn.cursor()
    try:
        user_id = session.get('user_id')
        user_role = session.get('role')
        if user_role not in ['admin', 'dentist_admin', 'specialist_admin']:
            # Ensure the appointment belongs to the patient
            cursor.execute('SELECT user_id FROM appointments WHERE id = ?', (appointment_id,))
            row = cursor.fetchone()
            if not row or row[0] != user_id:
                conn.close()
                flash('You do not have permission to cancel this appointment.', 'error')
                return redirect(url_for('portal_appointments'))
        cursor.execute('DELETE FROM appointments WHERE id = ?', (appointment_id,))
        conn.commit()
        flash('Appointment cancelled successfully.', 'success')
    except Exception as e:
        conn.rollback()
        app.logger.error(f'Error deleting appointment: {e}')
        flash('An error occurred while cancelling the appointment.', 'error')
    finally:
        conn.close()
    return redirect(url_for('portal_appointments'))



def create_demo_users_if_needed():
    """Create demo users if they don't exist"""
    conn = sqlite3.connect('sapyyn.db')
    cursor = conn.cursor()
    
    # Check if demo users already exist
    cursor.execute('SELECT COUNT(*) FROM users WHERE username IN (?, ?, ?, ?)', 
                   ('dentist1', 'specialist1', 'patient1', 'admin1'))
    existing_count = cursor.fetchone()[0]
    
    if existing_count == 0:
        # Demo users don't exist, create them
        demo_users = [
            {
                'username': 'dentist1',
                'email': 'dentist@sapyyn.com',
                'password': 'password123',
                'full_name': 'Dr. Sarah Johnson',
                'role': 'dentist'
            },
            {
                'username': 'specialist1',
                'email': 'specialist@sapyyn.com',
                'password': 'password123',
                'full_name': 'Dr. Michael Chen',
                'role': 'specialist'
            },
            {
                'username': 'patient1',
                'email': 'patient@sapyyn.com',
                'password': 'password123',
                'full_name': 'John Smith',
                'role': 'patient'
            },
            {
                'username': 'admin1',
                'email': 'admin@sapyyn.com',
                'password': 'password123',
                'full_name': 'Admin User',
                'role': 'dentist_admin'
            }
        ]
        
        for user in demo_users:
            try:
                password_hash = generate_password_hash(user['password'])
                cursor.execute('''
                    INSERT OR IGNORE INTO users (username, email, password_hash, full_name, role, is_verified)
                    VALUES (?, ?, ?, ?, ?, TRUE)
                ''', (user['username'], user['email'], password_hash, user['full_name'], user['role']))
                
                user_id = cursor.lastrowid
                
                # Create provider codes for dentists and specialists
                if user['role'] in ['dentist', 'specialist', 'dentist_admin', 'specialist_admin']:
                    try:
                        provider_code = create_provider_code(
                            user_id, 
                            user['role'],
                            f"{user['full_name']} Practice",
                            'General' if user['role'].startswith('dentist') else 'Specialty Care'
                        )
                        print(f"Created demo user: {user['username']} ({user['role']}) - Provider Code: {provider_code}")
                    except Exception as e:
                        print(f"Warning: Could not create provider code for {user['username']}: {e}")
                else:
                    print(f"Created demo user: {user['username']} ({user['role']})")
                    
            except Exception as e:
                print(f"Error creating demo user {user['username']}: {e}")
        
        conn.commit()
        print("Demo users created successfully!")
    else:
        print("Demo users already exist.")
    
    # Update existing 'doctor' role users to 'dentist' for compatibility
    cursor.execute("UPDATE users SET role = 'dentist' WHERE role = 'doctor'")
    conn.commit()
    

    
    
    conn.close()
@app.route('/my-referrals')
def my_referrals():
    if 'user_id' not in session:
        return redirect(url_for('login'))
    conn = sqlite3.connect('sapyyn.db')
    conn.row_factory = sqlite3.Row
    cursor = conn.cursor()
    cursor.execute('SELECT * FROM referrals WHERE patient_id = ?', (session['user_id'],))
    referrals = cursor.fetchall()
    conn.close()
    return render_template('my_referrals.html', referrals=referrals)


# ============================================================================
# PROMOTIONS MANAGEMENT ROUTES
# ============================================================================

def require_promotion_access(f):
    """Decorator to check if user has access to promotions management"""
    from functools import wraps
    
    @wraps(f)
    def decorated_function(*args, **kwargs):
        if 'user_id' not in session:
            return redirect(url_for('login'))
        
        # Allow dentists, specialists, and admins to manage promotions
        user_role = session.get('role')
        if user_role not in ['dentist', 'specialist', 'dentist_admin', 'specialist_admin', 'admin']:
            flash('Access denied. Promotions management requires provider privileges.', 'error')
            return redirect(url_for('dashboard'))
        
        return f(*args, **kwargs)
    return decorated_function

def allowed_promotion_file(filename):
    """Check if uploaded file is valid for promotions (PNG/JPG only)"""
    if '.' not in filename:
        return False
    ext = filename.rsplit('.', 1)[1].lower()
    return ext in ['png', 'jpg', 'jpeg']

def validate_file_size(file_stream):
    """Check if file size is within 500KB limit"""
    file_stream.seek(0, 2)  # Seek to end
    size = file_stream.tell()
    file_stream.seek(0)  # Reset to beginning
    return size <= 500 * 1024  # 500KB

@app.route('/promotions')
@require_promotion_access
def promotions_list():
    """Display list of promotions for current user"""
    user_id = session.get('user_id')
    user_role = session.get('role')
    
    conn = sqlite3.connect('sapyyn.db')
    cursor = conn.cursor()
    
    # Admins can see all promotions, others see only their own
    if user_role in ['admin', 'dentist_admin', 'specialist_admin']:
        cursor.execute('''
            SELECT p.*, u.full_name as creator_name
            FROM promotions p
            JOIN users u ON p.user_id = u.id
            ORDER BY p.created_at DESC
        ''')
    else:
        cursor.execute('''
            SELECT p.*, u.full_name as creator_name
            FROM promotions p
            JOIN users u ON p.user_id = u.id
            WHERE p.user_id = ?
            ORDER BY p.created_at DESC
        ''', (user_id,))
    
    promotions = cursor.fetchall()
    conn.close()
    
    return render_template('promotions/list.html', promotions=promotions)

@app.route('/promotions/create', methods=['GET', 'POST'])
@require_promotion_access
def promotions_create():
    """Create a new promotion"""
    if request.method == 'POST':
        title = request.form.get('title')
        description = request.form.get('description')
        start_date = request.form.get('start_date')
        end_date = request.form.get('end_date')
        target_audience = request.form.get('target_audience')
        budget = request.form.get('budget')
        is_active = 'is_active' in request.form
        
        # Validate required fields
        if not title or not start_date or not end_date:
            flash('Title, start date, and end date are required.', 'error')
            return render_template('promotions/create.html')
        
        # Handle file upload
        image_path = None
        image_filename = None
        if 'image' in request.files and request.files['image'].filename != '':
            file = request.files['image']
            
            if not allowed_promotion_file(file.filename):
                flash('Only PNG and JPG images are allowed.', 'error')
                return render_template('promotions/create.html')
            
            if not validate_file_size(file):
                flash('Image file must be 500KB or smaller.', 'error')
                return render_template('promotions/create.html')
            
            # Save file
            filename = secure_filename(file.filename)
            timestamp = datetime.now().strftime('%Y%m%d_%H%M%S')
            unique_filename = f"promo_{timestamp}_{filename}"
            file_path = os.path.join('static/uploads/promotions', unique_filename)
            file.save(file_path)
            image_path = file_path
            image_filename = filename
        
        try:
            conn = sqlite3.connect('sapyyn.db')
            cursor = conn.cursor()
            
            cursor.execute('''
                INSERT INTO promotions (
                    user_id, title, description, image_path, image_filename, 
                    start_date, end_date, is_active, target_audience, budget, status
                ) VALUES (?, ?, ?, ?, ?, ?, ?, ?, ?, ?, ?)
            ''', (
                session['user_id'], title, description, image_path, image_filename,
                start_date, end_date, is_active, target_audience, 
                float(budget) if budget else 0.0, 'active' if is_active else 'draft'
            ))
            
            conn.commit()
            conn.close()
            
            flash('Promotion created successfully!', 'success')
            return redirect(url_for('promotions_list'))
            
        except Exception as e:
            flash(f'Error creating promotion: {str(e)}', 'error')
            return render_template('promotions/create.html')
    
    return render_template('promotions/create.html')

@app.route('/promotions/<int:promotion_id>/edit', methods=['GET', 'POST'])
@require_promotion_access
def promotions_edit(promotion_id):
    """Edit an existing promotion"""
    conn = sqlite3.connect('sapyyn.db')
    cursor = conn.cursor()
    
    # Get promotion details
    cursor.execute('SELECT * FROM promotions WHERE id = ?', (promotion_id,))
    promotion = cursor.fetchone()
    
    if not promotion:
        conn.close()
        flash('Promotion not found.', 'error')
        return redirect(url_for('promotions_list'))
    
    # Check ownership (unless admin)
    user_role = session.get('role')
    if user_role not in ['admin', 'dentist_admin', 'specialist_admin'] and promotion[1] != session['user_id']:
        conn.close()
        flash('You can only edit your own promotions.', 'error')
        return redirect(url_for('promotions_list'))
    
    if request.method == 'POST':
        title = request.form.get('title')
        description = request.form.get('description')
        start_date = request.form.get('start_date')
        end_date = request.form.get('end_date')
        target_audience = request.form.get('target_audience')
        budget = request.form.get('budget')
        is_active = 'is_active' in request.form
        
        # Validate required fields
        if not title or not start_date or not end_date:
            flash('Title, start date, and end date are required.', 'error')
            return render_template('promotions/edit.html', promotion=promotion)
        
        # Handle new file upload
        image_path = promotion[4]  # Keep existing image path
        image_filename = promotion[5]  # Keep existing filename
        
        if 'image' in request.files and request.files['image'].filename != '':
            file = request.files['image']
            
            if not allowed_promotion_file(file.filename):
                flash('Only PNG and JPG images are allowed.', 'error')
                return render_template('promotions/edit.html', promotion=promotion)
            
            if not validate_file_size(file):
                flash('Image file must be 500KB or smaller.', 'error')
                return render_template('promotions/edit.html', promotion=promotion)
            
            # Delete old file if it exists
            if image_path and os.path.exists(image_path):
                try:
                    os.remove(image_path)
                except:
                    pass
            
            # Save new file
            filename = secure_filename(file.filename)
            timestamp = datetime.now().strftime('%Y%m%d_%H%M%S')
            unique_filename = f"promo_{timestamp}_{filename}"
            file_path = os.path.join('static/uploads/promotions', unique_filename)
            file.save(file_path)
            image_path = file_path
            image_filename = filename
        
        try:
            cursor.execute('''
                UPDATE promotions SET
                    title = ?, description = ?, image_path = ?, image_filename = ?,
                    start_date = ?, end_date = ?, is_active = ?, target_audience = ?,
                    budget = ?, status = ?, updated_at = CURRENT_TIMESTAMP
                WHERE id = ?
            ''', (
                title, description, image_path, image_filename,
                start_date, end_date, is_active, target_audience,
                float(budget) if budget else 0.0, 'active' if is_active else 'draft',
                promotion_id
            ))
            
            conn.commit()
            conn.close()
            
            flash('Promotion updated successfully!', 'success')
            return redirect(url_for('promotions_list'))
            
        except Exception as e:
            conn.close()
            flash(f'Error updating promotion: {str(e)}', 'error')
            return render_template('promotions/edit.html', promotion=promotion)
    
    conn.close()
    return render_template('promotions/edit.html', promotion=promotion)

@app.route('/promotions/<int:promotion_id>/delete', methods=['POST'])
@require_promotion_access
def promotions_delete(promotion_id):
    """Delete a promotion"""
    conn = sqlite3.connect('sapyyn.db')
    cursor = conn.cursor()
    
    # Get promotion details for ownership check and file cleanup
    cursor.execute('SELECT user_id, image_path FROM promotions WHERE id = ?', (promotion_id,))
    promotion = cursor.fetchone()
    
    if not promotion:
        conn.close()
        flash('Promotion not found.', 'error')
        return redirect(url_for('promotions_list'))
    
    # Check ownership (unless admin)
    user_role = session.get('role')
    if user_role not in ['admin', 'dentist_admin', 'specialist_admin'] and promotion[0] != session['user_id']:
        conn.close()
        flash('You can only delete your own promotions.', 'error')
        return redirect(url_for('promotions_list'))
    
    try:
        # Delete associated stats
        cursor.execute('DELETE FROM promotion_stats WHERE promotion_id = ?', (promotion_id,))
        
        # Delete promotion
        cursor.execute('DELETE FROM promotions WHERE id = ?', (promotion_id,))
        
        # Delete image file if it exists
        if promotion[1] and os.path.exists(promotion[1]):
            try:
                os.remove(promotion[1])
            except:
                pass
        
        conn.commit()
        conn.close()
        
        flash('Promotion deleted successfully!', 'success')
        
    except Exception as e:
        conn.close()
        flash(f'Error deleting promotion: {str(e)}', 'error')
    
    return redirect(url_for('promotions_list'))

@app.route('/promotions/<int:promotion_id>/toggle', methods=['POST'])
@require_promotion_access
def promotions_toggle(promotion_id):
    """Toggle promotion active/paused status"""
    conn = sqlite3.connect('sapyyn.db')
    cursor = conn.cursor()
    
    # Get promotion details for ownership check
    cursor.execute('SELECT user_id, is_active FROM promotions WHERE id = ?', (promotion_id,))
    promotion = cursor.fetchone()
    
    if not promotion:
        conn.close()
        return jsonify({'success': False, 'message': 'Promotion not found'}), 404
    
    # Check ownership (unless admin)
    user_role = session.get('role')
    if user_role not in ['admin', 'dentist_admin', 'specialist_admin'] and promotion[0] != session['user_id']:
        conn.close()
        return jsonify({'success': False, 'message': 'Access denied'}), 403
    
    try:
        new_status = not promotion[1]  # Toggle the current status
        status_text = 'active' if new_status else 'paused'
        
        cursor.execute('''
            UPDATE promotions SET 
                is_active = ?, 
                status = ?, 
                updated_at = CURRENT_TIMESTAMP 
            WHERE id = ?
        ''', (new_status, status_text, promotion_id))
        
        conn.commit()
        conn.close()
        
        return jsonify({
            'success': True, 
            'message': f'Promotion {"activated" if new_status else "paused"}',
            'is_active': new_status
        })
        
    except Exception as e:
        conn.close()
        return jsonify({'success': False, 'message': str(e)}), 500

@app.route('/promotions/<int:promotion_id>/stats')
@require_promotion_access
def promotions_stats(promotion_id):
    """Get real-time stats for a promotion"""
    conn = sqlite3.connect('sapyyn.db')
    cursor = conn.cursor()
    
    # Get promotion details for ownership check
    cursor.execute('SELECT user_id, title FROM promotions WHERE id = ?', (promotion_id,))
    promotion = cursor.fetchone()
    
    if not promotion:
        conn.close()
        return jsonify({'error': 'Promotion not found'}), 404
    
    # Check ownership (unless admin)
    user_role = session.get('role')
    if user_role not in ['admin', 'dentist_admin', 'specialist_admin'] and promotion[0] != session['user_id']:
        conn.close()
        return jsonify({'error': 'Access denied'}), 403
    
    try:
        # Get impression and click counts
        cursor.execute('SELECT COUNT(*) FROM promotion_stats WHERE promotion_id = ? AND event_type = "impression"', (promotion_id,))
        impressions = cursor.fetchone()[0]
        
        cursor.execute('SELECT COUNT(*) FROM promotion_stats WHERE promotion_id = ? AND event_type = "click"', (promotion_id,))
        clicks = cursor.fetchone()[0]
        
        # Calculate CTR
        ctr = (clicks / impressions * 100) if impressions > 0 else 0
        
        # Get hourly stats for the last 24 hours
        cursor.execute('''
            SELECT 
                strftime('%H', event_timestamp) as hour,
                event_type,
                COUNT(*) as count
            FROM promotion_stats 
            WHERE promotion_id = ? 
                AND event_timestamp >= datetime('now', '-24 hours')
            GROUP BY hour, event_type
            ORDER BY hour
        ''', (promotion_id,))
        hourly_stats = cursor.fetchall()
        
        # Update promotion stats
        cursor.execute('''
            UPDATE promotions SET 
                impressions = ?, 
                clicks = ?, 
                click_through_rate = ? 
            WHERE id = ?
        ''', (impressions, clicks, ctr, promotion_id))
        
        conn.commit()
        conn.close()
        
        return jsonify({
            'impressions': impressions,
            'clicks': clicks,
            'ctr': round(ctr, 2),
            'hourly_stats': hourly_stats
        })
        
    except Exception as e:
        conn.close()
        return jsonify({'error': str(e)}), 500

@app.route('/api/promotions/<int:promotion_id>/track', methods=['POST'])
def track_promotion_event(promotion_id):
    """Track promotion impression or click events"""
    data = request.get_json() or {}
    event_type = data.get('event_type', 'impression')
    
    if event_type not in ['impression', 'click']:
        return jsonify({'error': 'Invalid event type'}), 400
    
    try:
        conn = sqlite3.connect('sapyyn.db')
        cursor = conn.cursor()
        
        # Verify promotion exists and is active
        cursor.execute('SELECT is_active FROM promotions WHERE id = ?', (promotion_id,))
        promotion = cursor.fetchone()
        
        if not promotion or not promotion[0]:
            conn.close()
            return jsonify({'error': 'Promotion not found or inactive'}), 404
        
        # Record the event
        ip_address = request.environ.get('HTTP_X_FORWARDED_FOR', request.environ.get('REMOTE_ADDR', ''))
        user_agent = request.headers.get('User-Agent', '')
        referrer = request.headers.get('Referer', '')
        
        cursor.execute('''
            INSERT INTO promotion_stats (
                promotion_id, event_type, ip_address, user_agent, referrer
            ) VALUES (?, ?, ?, ?, ?)
        ''', (promotion_id, event_type, ip_address, user_agent, referrer))
        
        conn.commit()
        conn.close()
        
        return jsonify({'success': True})
        
    except Exception as e:
        return jsonify({'error': str(e)}), 500


if __name__ == '__main__':
    # Initialize the database and create demo users when running the app directly.
    init_db()
    create_demo_users_if_needed()
    app.run(debug=True, host='0.0.0.0', port=5000)<|MERGE_RESOLUTION|>--- conflicted
+++ resolved
@@ -5146,11 +5146,8 @@
 
 @app.route('/portal/appointments/<int:appointment_id>/update', methods=['POST'])
 @require_roles(['dentist', 'specialist', 'dentist_admin', 'specialist_admin', 'admin'])
-<<<<<<< HEAD
-def update_portal_appointment(appointment_id: int):
-=======
+
 def update_appointment_portal(appointment_id: int):
->>>>>>> 469d7d1c
     """Update an existing appointment's status or notes.
 
     Providers and administrators can update the status and notes of an
@@ -5202,11 +5199,8 @@
 
 @app.route('/portal/appointments/<int:appointment_id>/delete', methods=['POST'])
 @require_roles(['patient', 'admin', 'dentist_admin', 'specialist_admin'])
-<<<<<<< HEAD
-def delete_portal_appointment(appointment_id: int):
-=======
+
 def delete_appointment_portal(appointment_id: int):
->>>>>>> 469d7d1c
     """Delete (cancel) an appointment.
 
     Patients can cancel their own appointments; administrators can delete any
