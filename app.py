--- conflicted
+++ resolved
@@ -1,16 +1,4 @@
-<<<<<<< HEAD
-import os
-import sqlite3
-import stripe
-from datetime import datetime, timedelta
-from flask import Flask, render_template, request, redirect, url_for, session, flash, jsonify, send_from_directory
-from werkzeug.security import generate_password_hash, check_password_hash
-from werkzeug.utils import secure_filename
-import qrcode
-from io import BytesIO
-import base64
-
-=======
+
 """
 Sapyyn Patient Referral System - Main Application
 """
@@ -41,7 +29,7 @@
 from functools import wraps
 
 # Initialize Flask app
->>>>>>> aa6ef3ef
+
 app = Flask(__name__)
 
 # Load configuration
@@ -281,7 +269,6 @@
     conn.commit()
     conn.close()
 
-<<<<<<< HEAD
     # Referral campaigns table
     cursor.execute('''
         CREATE TABLE IF NOT EXISTS referral_campaigns (
@@ -4217,13 +4204,7 @@
     if 'user_id' not in session or session.get('role') not in ['admin', 'dentist_admin', 'specialist_admin']:
         flash('Access denied. Administrator privileges required.', 'error')
         return redirect(url_for('login'))
-=======
-# Helper functions
-def create_provider_code(user_id, provider_type, practice_name, specialization):
-    """Create a unique provider code"""
-    import random
-    import string
->>>>>>> aa6ef3ef
+
     
     chars = config_class.PROVIDER_CODE_CHARS
     length = config_class.PROVIDER_CODE_LENGTH
@@ -4314,7 +4295,6 @@
             create_provider_code(user_id, role, f"{full_name} Practice", 'General')
         
         conn.commit()
-<<<<<<< HEAD
         print("Demo users created successfully!")
     else:
         print("Demo users already exist.")
@@ -4366,11 +4346,9 @@
 def edit_profile():
     """Edit user profile page"""
     if 'user_id' not in session:
-=======
-        conn.close()
-        
-        flash('Registration successful! Please log in.', 'success')
->>>>>>> aa6ef3ef
+
+     
+   
         return redirect(url_for('login'))
     
     return render_template('register.html', analytics_config=ANALYTICS_CONFIG)
@@ -4393,7 +4371,6 @@
     
     conn.close()
     
-<<<<<<< HEAD
     flash('Password changed successfully!', 'success')
     return redirect(url_for('settings'))
 
@@ -4453,12 +4430,7 @@
 def new_reward_program():
     """Create new reward program"""
     return render_template('rewards/new_program.html')
-=======
-    return render_template('dashboard.html', 
-                         total_referrals=total_referrals,
-                         pending_referrals=pending_referrals,
-                         analytics_config=ANALYTICS_CONFIG)
->>>>>>> aa6ef3ef
+
 
 @app.route('/logout')
 def logout():
@@ -4472,7 +4444,6 @@
 def get_referrals():
     """Get user referrals"""
     if 'user_id' not in session:
-<<<<<<< HEAD
         return redirect(url_for('login'))
     return render_template('rewards/leaderboard.html')
 
@@ -4546,9 +4517,7 @@
     static_file_path = os.path.join('static', f'{filename}.html')
     if not os.path.exists(static_file_path):
         return render_template('404.html'), 404
-=======
-        return jsonify({'error': 'Not authenticated'}), 401
->>>>>>> aa6ef3ef
+
     
     conn = sqlite3.connect(config_class.DATABASE_NAME)
     cursor = conn.cursor()
@@ -4564,7 +4533,6 @@
         'created_at': r[15]
     } for r in referrals])
 
-<<<<<<< HEAD
 @app.route('/promotions/create')
 @require_roles(['admin', 'dentist_admin', 'specialist_admin'])
 def promotions_create():
@@ -4596,18 +4564,7 @@
     # TODO: Implement trial logic
     flash('Your 14-day free trial has started!', 'success')
     return redirect(url_for('dashboard'))
-=======
-# Error handlers
-@app.errorhandler(404)
-def page_not_found(e):
-    """Render custom 404 page"""
-    return render_template('404.html'), 404
-
-@app.errorhandler(500)
-def internal_error(e):
-    """Render custom 500 page"""
-    return render_template('500.html'), 500
->>>>>>> aa6ef3ef
+
 
 # Register blueprints
 app.register_blueprint(nocode_api, url_prefix='/api/nocode')
