--- conflicted
+++ resolved
@@ -1873,45 +1873,7 @@
     conn.close()
 
 
-<<<<<<< HEAD
-@app.route('/privacy')
-def privacy_policy():
-    """Privacy Policy page"""
-    return render_template('privacy.html')
-
-@app.route('/terms')
-def terms_of_service():
-    """Terms of Service page"""
-    return render_template('terms.html')
-
-@app.route('/forgot-password', methods=['GET', 'POST'])
-def forgot_password():
-    """Forgot Password page and handler"""
-    if request.method == 'POST':
-        email = request.form['email']
-        
-        # Check if user exists
-        conn = sqlite3.connect('sapyyn.db')
-        cursor = conn.cursor()
-        cursor.execute('SELECT id, username FROM users WHERE email = ?', (email,))
-        user = cursor.fetchone()
-        conn.close()
-        
-        if user:
-            # In a real implementation, you would:
-            # 1. Generate a secure reset token
-            # 2. Store it in the database with expiration
-            # 3. Send email with reset link
-            # For now, we'll just show a success message
-            flash('If an account with that email exists, you will receive a password reset link shortly.', 'info')
-        else:
-            # Don't reveal if email exists or not for security
-            flash('If an account with that email exists, you will receive a password reset link shortly.', 'info')
-        
-        return redirect(url_for('forgot_password'))
-    
-    return render_template('forgot_password.html')
-=======
+
 
 # ============================================================================
 # STATIC PAGE ROUTES & NAVIGATION LINKS
@@ -2369,17 +2331,13 @@
     except Exception as e:
         app.logger.error(f'Error exporting feedback: {str(e)}')
         return jsonify({'error': 'Internal server error'}), 500
->>>>>>> 9fd12cda
 
 @app.errorhandler(404)
 def page_not_found(e):
     """Render custom 404 page"""
     return render_template('404.html'), 404
 
-<<<<<<< HEAD
-if __name__ == '__main__':
-    init_db()
-=======
+
 
 def create_demo_users_if_needed():
     """Create demo users if they don't exist"""
@@ -2438,5 +2396,4 @@
 if __name__ == '__main__':
     init_db()
     create_demo_users_if_needed()
->>>>>>> 9fd12cda
     app.run(debug=True, host='0.0.0.0', port=5000)