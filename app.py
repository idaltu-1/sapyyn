--- conflicted
+++ resolved
@@ -1873,9 +1873,7 @@
     conn.close()
 
 
-<<<<<<< HEAD
-# Additional routes for navigation links
-=======
+
 # ============================================================================
 # STATIC PAGE ROUTES & NAVIGATION LINKS
 # ============================================================================
@@ -2001,20 +1999,12 @@
         return redirect(url_for('serve_static_page', filename='patient'))
 
 # Additional navigation routes from copilot branch not covered above
->>>>>>> 205b225d
 @app.route('/original')
 def original_page():
     """Serve the original static index.html page for comparison"""
     return send_from_directory('.', 'index.html')
 
-<<<<<<< HEAD
-@app.route('/about')
-def about():
-    """About page"""
-    return render_template('about.html')
-
-=======
->>>>>>> 205b225d
+
 @app.route('/referrals')
 def referrals():
     """Referrals page - redirect to dashboard for logged in users"""
@@ -2022,31 +2012,12 @@
         return redirect(url_for('dashboard'))
     return redirect(url_for('login'))
 
-<<<<<<< HEAD
-@app.route('/resources')
-def resources():
-    """Resources page"""
-    # Check if static file exists and serve it
-    return send_from_directory('static', 'resources.html')
-
-@app.route('/surgicalInstruction')
-def surgical_instruction():
-    """Surgical instruction page"""
-    # Check if static file exists and serve it
-    return send_from_directory('static', 'surgical_instruction_page.html')
-
-@app.route('/contact')
-def contact():
-    """Contact page"""
-    return render_template('contact.html')
-
-=======
+
 @app.route('/surgicalInstruction')
 def surgical_instruction():
     """Surgical instruction page (legacy route)"""
     return send_from_directory('static', 'surgical_instruction_page.html')
 
->>>>>>> 205b225d
 @app.route('/casestudies')
 def case_studies():
     """Case studies page"""
@@ -2065,11 +2036,8 @@
 @app.route('/loyaltyrewards')
 def loyalty_rewards():
     """Loyalty rewards page - redirect to rewards dashboard"""
-<<<<<<< HEAD
-    return redirect(url_for('rewards'))
-=======
+
     return redirect(url_for('rewards_dashboard'))
->>>>>>> 205b225d
 
 @app.route('/hippa')
 def hipaa():
@@ -2092,19 +2060,12 @@
     if 'user_id' in session:
         user_role = session.get('role', 'patient')
         if user_role == 'dentist':
-<<<<<<< HEAD
-            return redirect(url_for('portal_dentist'))
-        elif user_role == 'specialist':
-            return redirect(url_for('portal_specialist'))
-        else:
-            return redirect(url_for('portal_patient'))
-=======
+
             return redirect(url_for('dentist_portal'))
         elif user_role == 'specialist':
             return redirect(url_for('specialist_portal'))
         else:
             return redirect(url_for('patient_portal'))
->>>>>>> 205b225d
     return redirect(url_for('login'))
 
 @app.route('/sendpatientdocuments')
@@ -2114,8 +2075,7 @@
         return redirect(url_for('upload_file'))
     return redirect(url_for('login'))
 
-<<<<<<< HEAD
-=======
+
 @app.route('/api/feedback', methods=['POST'])
 def submit_feedback():
     """Submit user feedback for UX optimization"""
@@ -2370,17 +2330,13 @@
     except Exception as e:
         app.logger.error(f'Error exporting feedback: {str(e)}')
         return jsonify({'error': 'Internal server error'}), 500
->>>>>>> 205b225d
 
 @app.errorhandler(404)
 def page_not_found(e):
     """Render custom 404 page"""
     return render_template('404.html'), 404
 
-<<<<<<< HEAD
-if __name__ == '__main__':
-    init_db()
-=======
+
 def create_demo_users_if_needed():
     """Create demo users if they don't exist"""
     conn = sqlite3.connect('sapyyn.db')
@@ -2438,5 +2394,4 @@
 if __name__ == '__main__':
     init_db()
     create_demo_users_if_needed()
->>>>>>> 205b225d
     app.run(debug=True, host='0.0.0.0', port=5000)